# This script is an edited version of the example found at
# https://git.ligo.org/lscsoft/example-ci-project/blob/python/.gitlab-ci.yml
# Each 0th-indendation level is a job that will be run within GitLab CI
# The only exception are a short list of reserved keywords
#
# https://docs.gitlab.com/ee/ci/yaml/#gitlab-ci-yml

# stages is a reserved keyword that defines job dependencies and
# parallelization. each stage runs in parallel but must complete
# before the next stage begins

stages:
  - test
  - deploy

# test example on Debian 8 "jessie"
exitcode-jessie:
  stage: test
  image: ligo/software:jessie
  script:
    - pip install -r requirements.txt
    - pip install coverage
    - pip install coverage-badge
    - python setup.py install
    - coverage erase
    - coverage run --include=tupak/* -a test/detector_tests.py
<<<<<<< HEAD
    - coverage run --include=tupak/* --omit=tupak/* -a test/example_tests.py
    - coverage run --include=tupak/* --omit=tupak/* -a test/noise_realisation_tests.py
    - coverage run --include=tupak/* -a test/prior_tests.py
    - coverage run --include=tupak/* -a test/sampler_tests.py
    - coverage run --include=tupak/* --omit=tupak/* -a test/tests.py
=======
    - coverage run --include=tupak/* -a test/prior_tests.py
    - coverage run --include=tupak/* -a test/sampler_tests.py
>>>>>>> 4c2a7396
    - coverage run --include=tupak/* -a test/waveform_generator_tests.py
    - coverage html
    - coverage-badge -o coverage_badge.svg -f
    - coverage run --omit=* -a test/example_tests.py
    - coverage run --omit=* -a test/noise_realisation_tests.py
    - coverage run --omit=* -a test/tests.py

    # Make the documentation
    - pip install -r docs/requirements.txt
    - cd docs
    - make clean
    - make html

  artifacts:
    paths:
      - htmlcov/
      - coverage_badge.svg
      - docs/_build/html/

pages:
  stage: deploy
  dependencies:
    - exitcode-jessie
  script:
    - mkdir public/
    - mv htmlcov/ public/
    - mv /builds/Monash/tupak/coverage_badge.svg public/
    - mv docs/_build/html/* public/
  artifacts:
    paths:
      - public
    expire_in: 30 days
  #only:
    #- master<|MERGE_RESOLUTION|>--- conflicted
+++ resolved
@@ -24,16 +24,8 @@
     - python setup.py install
     - coverage erase
     - coverage run --include=tupak/* -a test/detector_tests.py
-<<<<<<< HEAD
-    - coverage run --include=tupak/* --omit=tupak/* -a test/example_tests.py
-    - coverage run --include=tupak/* --omit=tupak/* -a test/noise_realisation_tests.py
     - coverage run --include=tupak/* -a test/prior_tests.py
     - coverage run --include=tupak/* -a test/sampler_tests.py
-    - coverage run --include=tupak/* --omit=tupak/* -a test/tests.py
-=======
-    - coverage run --include=tupak/* -a test/prior_tests.py
-    - coverage run --include=tupak/* -a test/sampler_tests.py
->>>>>>> 4c2a7396
     - coverage run --include=tupak/* -a test/waveform_generator_tests.py
     - coverage html
     - coverage-badge -o coverage_badge.svg -f
