--- conflicted
+++ resolved
@@ -1774,15 +1774,9 @@
 
 
 def get_interferometer_with_open_data(
-<<<<<<< HEAD
-        name, trigger_time, duration=4, start_time=None, roll_off=0.4, psd_offset=-1024,
-        psd_duration=100, cache=True, outdir='outdir', label=None, plot=True, filter_freq=None,
-        **kwargs):
-=======
         name, trigger_time, duration=4, start_time=None, roll_off=0.4,
         psd_offset=-1024, psd_duration=100, cache=True, outdir='outdir',
         label=None, plot=True, filter_freq=None, **kwargs):
->>>>>>> 0aff55b9
     """
     Helper function to obtain an Interferometer instance with appropriate
     PSD and data, given an center_time.
