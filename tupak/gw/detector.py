--- conflicted
+++ resolved
@@ -587,13 +587,8 @@
 
         """
 
-<<<<<<< HEAD
-        timeseries = tupak.gw.utils.get_open_strain_data(
-            name, start_time, start_time + duration, outdir=outdir, cache=cache,
-=======
         timeseries = gwutils.get_open_strain_data(
             name, start_time, start_time+duration, outdir=outdir, cache=cache,
->>>>>>> b9c37fdf
             **kwargs)
 
         self.set_from_gwpy_timeseries(timeseries)
