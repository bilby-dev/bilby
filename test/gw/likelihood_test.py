--- conflicted
+++ resolved
@@ -1492,11 +1492,7 @@
         ("IMRPhenomHM", False, 4, False, 5e-3),
     ])
     def test_matches_original_likelihood_low_maximum_frequency(
-<<<<<<< HEAD
-        self, approximant, linear_interpolation, highest_mode, add_cal_errors, tolerance
-=======
         self, waveform_approximant, linear_interpolation, highest_mode, add_cal_errors, tolerance
->>>>>>> c5556bb2
     ):
         """
         Test for maximum frequency < sampling frequency / 2
@@ -1508,11 +1504,7 @@
             duration=self.duration, sampling_frequency=self.sampling_frequency,
             frequency_domain_source_model=bilby.gw.source.lal_binary_black_hole,
             waveform_arguments=dict(
-<<<<<<< HEAD
-                reference_frequency=self.fmin, approximant=approximant
-=======
                 reference_frequency=self.fmin, waveform_approximant=waveform_approximant
->>>>>>> c5556bb2
             )
         )
         self.ifos.inject_signal(parameters=self.test_parameters, waveform_generator=wfg)
@@ -1521,11 +1513,7 @@
             duration=self.duration, sampling_frequency=self.sampling_frequency,
             frequency_domain_source_model=bilby.gw.source.binary_black_hole_frequency_sequence,
             waveform_arguments=dict(
-<<<<<<< HEAD
-                reference_frequency=self.fmin, approximant=approximant
-=======
                 reference_frequency=self.fmin, waveform_approximant=waveform_approximant
->>>>>>> c5556bb2
             )
         )
         likelihood = bilby.gw.likelihood.GravitationalWaveTransient(
