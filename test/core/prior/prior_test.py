import bilby
import unittest
import numpy as np
import os
import scipy.stats as ss


class TestPriorClasses(unittest.TestCase):
    def setUp(self):

        # set multivariate Gaussian
        mvg = bilby.core.prior.MultivariateGaussianDist(
            names=["testa", "testb"],
            mus=[1, 1],
            covs=np.array([[2.0, 0.5], [0.5, 2.0]]),
            weights=1.0,
        )
        mvn = bilby.core.prior.MultivariateGaussianDist(
            names=["testa", "testb"],
            mus=[1, 1],
            covs=np.array([[2.0, 0.5], [0.5, 2.0]]),
            weights=1.0,
        )
        hp_map_file = os.path.join(
            os.path.dirname(os.path.realpath(__file__)),
            "prior_files/GW150914_testing_skymap.fits",
        )
        hp_dist = bilby.gw.prior.HealPixMapPriorDist(
            hp_map_file, names=["testra", "testdec"]
        )
        hp_3d_dist = bilby.gw.prior.HealPixMapPriorDist(
            hp_map_file, names=["testra", "testdec", "testdistance"], distance=True
        )

        def condition_func(reference_params, test_param):
            return reference_params.copy()

        self.priors = [
            bilby.core.prior.DeltaFunction(name="test", unit="unit", peak=1),
            bilby.core.prior.Gaussian(name="test", unit="unit", mu=0, sigma=1),
            bilby.core.prior.Normal(name="test", unit="unit", mu=0, sigma=1),
            bilby.core.prior.PowerLaw(
                name="test", unit="unit", alpha=0, minimum=0, maximum=1
            ),
            bilby.core.prior.PowerLaw(
                name="test", unit="unit", alpha=-1, minimum=0.5, maximum=1
            ),
            bilby.core.prior.PowerLaw(
                name="test", unit="unit", alpha=2, minimum=1, maximum=1e2
            ),
            bilby.core.prior.Uniform(name="test", unit="unit", minimum=0, maximum=1),
            bilby.core.prior.LogUniform(
                name="test", unit="unit", minimum=5e0, maximum=1e2
            ),
            bilby.gw.prior.UniformComovingVolume(
                name="redshift", minimum=0.1, maximum=1.0
            ),
            bilby.gw.prior.UniformSourceFrame(
                name="redshift", minimum=0.1, maximum=1.0
            ),
            bilby.core.prior.Sine(name="test", unit="unit"),
            bilby.core.prior.Cosine(name="test", unit="unit"),
            bilby.core.prior.Interped(
                name="test",
                unit="unit",
                xx=np.linspace(0, 10, 1000),
                yy=np.linspace(0, 10, 1000) ** 4,
                minimum=3,
                maximum=5,
            ),
            bilby.core.prior.TruncatedGaussian(
                name="test", unit="unit", mu=1, sigma=0.4, minimum=-1, maximum=1
            ),
            bilby.core.prior.TruncatedNormal(
                name="test", unit="unit", mu=1, sigma=0.4, minimum=-1, maximum=1
            ),
            bilby.core.prior.HalfGaussian(name="test", unit="unit", sigma=1),
            bilby.core.prior.HalfNormal(name="test", unit="unit", sigma=1),
            bilby.core.prior.LogGaussian(name="test", unit="unit", mu=0, sigma=1),
            bilby.core.prior.LogNormal(name="test", unit="unit", mu=0, sigma=1),
            bilby.core.prior.Exponential(name="test", unit="unit", mu=1),
            bilby.core.prior.StudentT(name="test", unit="unit", df=3, mu=0, scale=1),
            bilby.core.prior.Beta(name="test", unit="unit", alpha=2.0, beta=2.0),
            bilby.core.prior.Logistic(name="test", unit="unit", mu=0, scale=1),
            bilby.core.prior.Cauchy(name="test", unit="unit", alpha=0, beta=1),
            bilby.core.prior.Lorentzian(name="test", unit="unit", alpha=0, beta=1),
            bilby.core.prior.Gamma(name="test", unit="unit", k=1, theta=1),
            bilby.core.prior.ChiSquared(name="test", unit="unit", nu=2),
            bilby.core.prior.FermiDirac(name="test", unit="unit", mu=1, sigma=1),
            bilby.core.prior.SymmetricLogUniform(name="test", unit="unit", minimum=1e-2, maximum=1e2),
            bilby.gw.prior.AlignedSpin(name="test", unit="unit"),
            bilby.gw.prior.AlignedSpin(
                a_prior=bilby.core.prior.Beta(alpha=2.0, beta=2.0),
                z_prior=bilby.core.prior.Beta(alpha=2.0, beta=2.0, minimum=-1),
                name="test",
                unit="unit",
            ),
            bilby.core.prior.MultivariateGaussian(dist=mvg, name="testa", unit="unit"),
            bilby.core.prior.MultivariateGaussian(dist=mvg, name="testb", unit="unit"),
            bilby.core.prior.MultivariateNormal(dist=mvn, name="testa", unit="unit"),
            bilby.core.prior.MultivariateNormal(dist=mvn, name="testb", unit="unit"),
            bilby.core.prior.ConditionalDeltaFunction(
                condition_func=condition_func, name="test", unit="unit", peak=1
            ),
            bilby.core.prior.ConditionalGaussian(
                condition_func=condition_func, name="test", unit="unit", mu=0, sigma=1
            ),
            bilby.core.prior.ConditionalPowerLaw(
                condition_func=condition_func,
                name="test",
                unit="unit",
                alpha=0,
                minimum=0,
                maximum=1,
            ),
            bilby.core.prior.ConditionalPowerLaw(
                condition_func=condition_func,
                name="test",
                unit="unit",
                alpha=-1,
                minimum=0.5,
                maximum=1,
            ),
            bilby.core.prior.ConditionalPowerLaw(
                condition_func=condition_func,
                name="test",
                unit="unit",
                alpha=2,
                minimum=1,
                maximum=1e2,
            ),
            bilby.core.prior.ConditionalUniform(
                condition_func=condition_func,
                name="test",
                unit="unit",
                minimum=0,
                maximum=1,
            ),
            bilby.core.prior.ConditionalLogUniform(
                condition_func=condition_func,
                name="test",
                unit="unit",
                minimum=5e0,
                maximum=1e2,
            ),
            bilby.core.prior.Triangular(
                name="test",
                unit="unit",
                minimum=-1.1,
                maximum=3.14,
                mode=0.,
            ),
            bilby.core.prior.Triangular(
                name="test",
                unit="unit",
                minimum=0.,
                maximum=4.,
                mode=4.,
            ),
            bilby.core.prior.Triangular(
                name="test",
                unit="unit",
                minimum=2.,
                maximum=5.,
                mode=2.,
            ),
            bilby.gw.prior.ConditionalUniformComovingVolume(
                condition_func=condition_func, name="redshift", minimum=0.1, maximum=1.0
            ),
            bilby.gw.prior.ConditionalUniformSourceFrame(
                condition_func=condition_func, name="redshift", minimum=0.1, maximum=1.0
            ),
            bilby.core.prior.ConditionalSine(
                condition_func=condition_func, name="test", unit="unit"
            ),
            bilby.core.prior.ConditionalCosine(
                condition_func=condition_func, name="test", unit="unit"
            ),
            bilby.core.prior.ConditionalTruncatedGaussian(
                condition_func=condition_func,
                name="test",
                unit="unit",
                mu=1,
                sigma=0.4,
                minimum=-1,
                maximum=1,
            ),
            bilby.core.prior.ConditionalHalfGaussian(
                condition_func=condition_func, name="test", unit="unit", sigma=1
            ),
            bilby.core.prior.ConditionalLogNormal(
                condition_func=condition_func, name="test", unit="unit", mu=0, sigma=1
            ),
            bilby.core.prior.ConditionalExponential(
                condition_func=condition_func, name="test", unit="unit", mu=1
            ),
            bilby.core.prior.ConditionalStudentT(
                condition_func=condition_func,
                name="test",
                unit="unit",
                df=3,
                mu=0,
                scale=1,
            ),
            bilby.core.prior.ConditionalBeta(
                condition_func=condition_func,
                name="test",
                unit="unit",
                alpha=2.0,
                beta=2.0,
            ),
            bilby.core.prior.ConditionalLogistic(
                condition_func=condition_func, name="test", unit="unit", mu=0, scale=1
            ),
            bilby.core.prior.ConditionalCauchy(
                condition_func=condition_func, name="test", unit="unit", alpha=0, beta=1
            ),
            bilby.core.prior.ConditionalGamma(
                condition_func=condition_func, name="test", unit="unit", k=1, theta=1
            ),
            bilby.core.prior.ConditionalChiSquared(
                condition_func=condition_func, name="test", unit="unit", nu=2
            ),
            bilby.gw.prior.HealPixPrior(dist=hp_dist, name="testra", unit="unit"),
            bilby.gw.prior.HealPixPrior(dist=hp_dist, name="testdec", unit="unit"),
            bilby.gw.prior.HealPixPrior(dist=hp_3d_dist, name="testra", unit="unit"),
            bilby.gw.prior.HealPixPrior(dist=hp_3d_dist, name="testdec", unit="unit"),
            bilby.gw.prior.HealPixPrior(
                dist=hp_3d_dist, name="testdistance", unit="unit"
            ),
        ]

    def tearDown(self):
        del self.priors

    def test_minimum_rescaling(self):
        """Test the the rescaling works as expected."""
        for prior in self.priors:
<<<<<<< HEAD
            if isinstance(prior, bilby.core.prior.analytical.SymmetricLogUniform):
                # SymmetricLogUniform has support down to -maximum
                continue
            if bilby.core.prior.JointPrior in prior.__class__.__mro__:
=======
            if isinstance(prior, bilby.gw.prior.AlignedSpin):
                # the edge of the prior is extremely suppressed for these priors
                # and so the rescale function doesn't quite return the lower bound
                continue
            elif bilby.core.prior.JointPrior in prior.__class__.__mro__:
>>>>>>> 1a0d1570
                minimum_sample = prior.rescale(0)
                if prior.dist.filled_rescale():
                    self.assertAlmostEqual(minimum_sample[0], prior.minimum)
                    self.assertAlmostEqual(minimum_sample[1], prior.minimum)
            else:
                minimum_sample = prior.rescale(0)
                self.assertAlmostEqual(minimum_sample, prior.minimum)

    def test_maximum_rescaling(self):
        """Test the the rescaling works as expected."""
        for prior in self.priors:
            if bilby.core.prior.JointPrior in prior.__class__.__mro__:
                maximum_sample = prior.rescale(0)
                if prior.dist.filled_rescale():
                    self.assertAlmostEqual(maximum_sample[0], prior.maximum)
                    self.assertAlmostEqual(maximum_sample[1], prior.maximum)
            else:
                maximum_sample = prior.rescale(1)
                self.assertAlmostEqual(maximum_sample, prior.maximum)

    def test_many_sample_rescaling(self):
        """Test the the rescaling works as expected."""
        for prior in self.priors:
            if isinstance(prior, bilby.core.prior.analytical.SymmetricLogUniform):
                # SymmetricLogUniform has support down to -maximum
                continue
            many_samples = prior.rescale(np.random.uniform(0, 1, 1000))
            if bilby.core.prior.JointPrior in prior.__class__.__mro__:
                if not prior.dist.filled_rescale():
                    continue
            self.assertTrue(
                all((many_samples >= prior.minimum) & (many_samples <= prior.maximum))
            )

    def test_least_recently_sampled(self):
        for prior in self.priors:
            least_recently_sampled_expected = prior.sample()
            self.assertEqual(
                least_recently_sampled_expected, prior.least_recently_sampled
            )

    def test_sampling_single(self):
        """Test that sampling from the prior always returns values within its domain."""
        for prior in self.priors:
            if isinstance(prior, bilby.core.prior.analytical.SymmetricLogUniform):
                # SymmetricLogUniform has support down to -maximum
                continue
            single_sample = prior.sample()
            self.assertTrue(
                (single_sample >= prior.minimum) & (single_sample <= prior.maximum)
            )

    def test_sampling_many(self):
        """Test that sampling from the prior always returns values within its domain."""
        for prior in self.priors:
            if isinstance(prior, bilby.core.prior.analytical.SymmetricLogUniform):
                # SymmetricLogUniform has support down to -maximum
                continue
            many_samples = prior.sample(5000)
            self.assertTrue(
                (all(many_samples >= prior.minimum))
                & (all(many_samples <= prior.maximum))
            )

    def test_probability_above_domain(self):
        """Test that the prior probability is non-negative in domain of validity and zero outside."""
        for prior in self.priors:
            if prior.maximum != np.inf:
                outside_domain = np.linspace(
                    prior.maximum + 1, prior.maximum + 1e4, 1000
                )
                if bilby.core.prior.JointPrior in prior.__class__.__mro__:
                    if not prior.dist.filled_request():
                        prior.dist.requested_parameters[prior.name] = outside_domain
                        continue
                self.assertTrue(all(prior.prob(outside_domain) == 0))

    def test_probability_below_domain(self):
        """Test that the prior probability is non-negative in domain of validity and zero outside."""
        for prior in self.priors:
            if isinstance(prior, bilby.core.prior.analytical.SymmetricLogUniform):
                # SymmetricLogUniform has support down to -maximum
                continue
            if prior.minimum != -np.inf:
                outside_domain = np.linspace(
                    prior.minimum - 1e4, prior.minimum - 1, 1000
                )
                if bilby.core.prior.JointPrior in prior.__class__.__mro__:
                    if not prior.dist.filled_request():
                        prior.dist.requested_parameters[prior.name] = outside_domain
                        continue
                self.assertTrue(all(prior.prob(outside_domain) == 0))

    def test_least_recently_sampled_2(self):
        for prior in self.priors:
            lrs = prior.sample()
            self.assertEqual(lrs, prior.least_recently_sampled)

    def test_prob_and_ln_prob(self):
        for prior in self.priors:
            sample = prior.sample()
            if not bilby.core.prior.JointPrior in prior.__class__.__mro__:  # noqa
                # due to the way that the Multivariate Gaussian prior must sequentially call
                # the prob and ln_prob functions, it must be ignored in this test.
                self.assertAlmostEqual(
                    np.log(prior.prob(sample)), prior.ln_prob(sample), 12
                )

    def test_many_prob_and_many_ln_prob(self):
        for prior in self.priors:
            samples = prior.sample(10)
            if not bilby.core.prior.JointPrior in prior.__class__.__mro__:  # noqa
                ln_probs = prior.ln_prob(samples)
                probs = prior.prob(samples)
                for sample, logp, p in zip(samples, ln_probs, probs):
                    self.assertAlmostEqual(prior.ln_prob(sample), logp)
                    self.assertAlmostEqual(prior.prob(sample), p)

    def test_cdf_is_inverse_of_rescaling(self):
        domain = np.linspace(0, 1, 100)
        threshold = 1e-9
        for prior in self.priors:
            if (
                isinstance(prior, bilby.core.prior.DeltaFunction)
                or bilby.core.prior.JointPrior in prior.__class__.__mro__
            ):
                continue
            rescaled = prior.rescale(domain)
            max_difference = max(np.abs(domain - prior.cdf(rescaled)))
            self.assertLess(max_difference, threshold)

    def test_cdf_one_above_domain(self):
        for prior in self.priors:
            if prior.maximum != np.inf:
                outside_domain = np.linspace(
                    prior.maximum + 1, prior.maximum + 1e4, 1000
                )
                self.assertTrue(all(prior.cdf(outside_domain) == 1))

    def test_cdf_zero_below_domain(self):
        for prior in self.priors:
            if isinstance(prior, bilby.core.prior.analytical.SymmetricLogUniform):
                # SymmetricLogUniform has support down to -maximum
                continue
            if (
                bilby.core.prior.JointPrior in prior.__class__.__mro__
                and prior.maximum == np.inf
            ):
                continue
            if prior.minimum != -np.inf:
                outside_domain = np.linspace(
                    prior.minimum - 1e4, prior.minimum - 1, 1000
                )
                self.assertTrue(all(np.nan_to_num(prior.cdf(outside_domain)) == 0))

    def test_cdf_float_with_float_input(self):
        for prior in self.priors:
            if (
                bilby.core.prior.JointPrior in prior.__class__.__mro__
                and prior.maximum == np.inf
            ):
                continue
            self.assertIsInstance(prior.cdf(prior.sample()), float)

    def test_log_normal_fail(self):
        with self.assertRaises(ValueError):
            bilby.core.prior.LogNormal(name="test", unit="unit", mu=0, sigma=-1)

    def test_studentt_fail(self):
        with self.assertRaises(ValueError):
            bilby.core.prior.StudentT(name="test", unit="unit", df=3, mu=0, scale=-1)
        with self.assertRaises(ValueError):
            bilby.core.prior.StudentT(name="test", unit="unit", df=0, mu=0, scale=1)

    def test_beta_fail(self):
        with self.assertRaises(ValueError):
            bilby.core.prior.Beta(name="test", unit="unit", alpha=-2.0, beta=2.0),

        with self.assertRaises(ValueError):
            bilby.core.prior.Beta(name="test", unit="unit", alpha=2.0, beta=-2.0),

    def test_multivariate_gaussian_fail(self):
        with self.assertRaises(ValueError):
            # bounds is wrong length
            bilby.core.prior.MultivariateGaussianDist(["a", "b"], bounds=[(-1.0, 1.0)])
        with self.assertRaises(ValueError):
            # bounds has lower value greater than upper
            bilby.core.prior.MultivariateGaussianDist(
                ["a", "b"], bounds=[(-1.0, 1.0), (1.0, -1)]
            )
        with self.assertRaises(TypeError):
            # bound is not a list/tuple
            bilby.core.prior.MultivariateGaussianDist(
                ["a", "b"], bounds=[(-1.0, 1.0), 2]
            )
        with self.assertRaises(ValueError):
            # bound contains too many values
            bilby.core.prior.MultivariateGaussianDist(
                ["a", "b"], bounds=[(-1.0, 1.0, 4), 2]
            )
        with self.assertRaises(ValueError):
            # means is not a list
            bilby.core.prior.MultivariateGaussianDist(["a", "b"], mus=1.0)
        with self.assertRaises(ValueError):
            # sigmas is not a list
            bilby.core.prior.MultivariateGaussianDist(["a", "b"], sigmas=1.0)
        with self.assertRaises(TypeError):
            # covariances is not a list
            bilby.core.prior.MultivariateGaussianDist(["a", "b"], covs=1.0)
        with self.assertRaises(TypeError):
            # correlation coefficients is not a list
            bilby.core.prior.MultivariateGaussianDist(["a", "b"], corrcoefs=1.0)
        with self.assertRaises(ValueError):
            # wrong number of weights
            bilby.core.prior.MultivariateGaussianDist(["a", "b"], weights=[0.5, 0.5])
        with self.assertRaises(ValueError):
            # not enough modes set
            bilby.core.prior.MultivariateGaussianDist(
                ["a", "b"], mus=[[1.0, 2.0]], nmodes=2
            )
        with self.assertRaises(ValueError):
            # covariance is the wrong shape
            bilby.core.prior.MultivariateGaussianDist(
                ["a", "b"], covs=np.array([[[1.0, 1.0], [1.0, 1.0]]])
            )
        with self.assertRaises(ValueError):
            # covariance is the wrong shape
            bilby.core.prior.MultivariateGaussianDist(
                ["a", "b"], covs=np.array([[[1.0, 1.0]]])
            )
        with self.assertRaises(ValueError):
            # correlation coefficient matrix is the wrong shape
            bilby.core.prior.MultivariateGaussianDist(
                ["a", "b"],
                sigmas=[1.0, 1.0],
                corrcoefs=np.array([[[[1.0, 1.0], [1.0, 1.0]]]]),
            )
        with self.assertRaises(ValueError):
            # correlation coefficient matrix is the wrong shape
            bilby.core.prior.MultivariateGaussianDist(
                ["a", "b"], sigmas=[1.0, 1.0], corrcoefs=np.array([[[1.0, 1.0]]])
            )
        with self.assertRaises(ValueError):
            # correlation coefficient has non-unity diagonal value
            bilby.core.prior.MultivariateGaussianDist(
                ["a", "b"],
                sigmas=[1.0, 1.0],
                corrcoefs=np.array([[1.0, 1.0], [1.0, 2.0]]),
            )
        with self.assertRaises(ValueError):
            # correlation coefficient matrix is not symmetric
            bilby.core.prior.MultivariateGaussianDist(
                ["a", "b"],
                sigmas=[1.0, 2.0],
                corrcoefs=np.array([[1.0, -1.2], [-0.3, 1.0]]),
            )
        with self.assertRaises(ValueError):
            # correlation coefficient matrix is not positive definite
            bilby.core.prior.MultivariateGaussianDist(
                ["a", "b"],
                sigmas=[1.0, 2.0],
                corrcoefs=np.array([[1.0, -1.3], [-1.3, 1.0]]),
            )
        with self.assertRaises(ValueError):
            # wrong number of sigmas
            bilby.core.prior.MultivariateGaussianDist(
                ["a", "b"],
                sigmas=[1.0, 2.0, 3.0],
                corrcoefs=np.array([[1.0, 0.3], [0.3, 1.0]]),
            )

    def test_multivariate_gaussian_covariance(self):
        """Test that the correlation coefficient/covariance matrices are correct"""
        cov = np.array([[4.0, 0], [0.0, 9.0]])
        mvg = bilby.core.prior.MultivariateGaussianDist(["a", "b"], covs=cov)
        self.assertEqual(mvg.nmodes, 1)
        self.assertTrue(np.allclose(mvg.covs[0], cov))
        self.assertTrue(np.allclose(mvg.sigmas[0], np.sqrt(np.diag(cov))))
        self.assertTrue(np.allclose(mvg.corrcoefs[0], np.eye(2)))

        corrcoef = np.array([[1.0, 0.5], [0.5, 1.0]])
        sigma = [2.0, 2.0]
        mvg = bilby.core.prior.MultivariateGaussianDist(
            ["a", "b"], corrcoefs=corrcoef, sigmas=sigma
        )
        self.assertTrue(np.allclose(mvg.corrcoefs[0], corrcoef))
        self.assertTrue(np.allclose(mvg.sigmas[0], sigma))
        self.assertTrue(np.allclose(np.diag(mvg.covs[0]), np.square(sigma)))
        self.assertTrue(np.allclose(np.diag(np.fliplr(mvg.covs[0])), 2.0 * np.ones(2)))

    def test_fermidirac_fail(self):
        with self.assertRaises(ValueError):
            bilby.core.prior.FermiDirac(name="test", unit="unit", sigma=1.0)

        with self.assertRaises(ValueError):
            bilby.core.prior.FermiDirac(name="test", unit="unit", sigma=1.0, mu=-1)

    def test_probability_in_domain(self):
        """Test that the prior probability is non-negative in domain of validity and zero outside."""
        for prior in self.priors:
            if prior.minimum == -np.inf:
                prior.minimum = -1e5
            if prior.maximum == np.inf:
                prior.maximum = 1e5
            domain = np.linspace(prior.minimum, prior.maximum, 1000)
            self.assertTrue(all(prior.prob(domain) >= 0))

    def test_probability_surrounding_domain(self):
        """Test that the prior probability is non-negative in domain of validity and zero outside."""
        for prior in self.priors:
            # skip delta function prior in this case
            if isinstance(prior, bilby.core.prior.DeltaFunction):
                continue
            if isinstance(prior, bilby.core.prior.analytical.SymmetricLogUniform):
                # SymmetricLogUniform has support down to -maximum
                continue
            surround_domain = np.linspace(prior.minimum - 1, prior.maximum + 1, 1000)
            indomain = (surround_domain >= prior.minimum) | (
                surround_domain <= prior.maximum
            )
            outdomain = (surround_domain < prior.minimum) | (
                surround_domain > prior.maximum
            )
            if bilby.core.prior.JointPrior in prior.__class__.__mro__:
                if not prior.dist.filled_request():
                    continue
            self.assertTrue(all(prior.prob(surround_domain[indomain]) >= 0))
            self.assertTrue(all(prior.prob(surround_domain[outdomain]) == 0))

    def test_normalized(self):
        """
        Test that each of the priors are normalised.
        This needs extra care for priors defined on infinite domains and the
        Cauchy, DeltaFunction, and SymmetricLogUniform priors are skipped
        because they are too sharply peaked to be tested efficiently in this way.
        """
        for prior in self.priors:
            if isinstance(prior, (
                bilby.core.prior.DeltaFunction,
                bilby.core.prior.Cauchy,
                bilby.core.prior.SymmetricLogUniform
            )):
                continue
            if bilby.core.prior.JointPrior in prior.__class__.__mro__:
                continue
            elif isinstance(prior, bilby.core.prior.Gaussian):
                domain = np.linspace(-1e2, 1e2, 1000)
            elif isinstance(prior, bilby.core.prior.Cauchy):
                domain = np.linspace(-1e2, 1e2, 1000)
            elif isinstance(prior, bilby.core.prior.StudentT):
                domain = np.linspace(-1e2, 1e2, 1000)
            elif isinstance(prior, bilby.core.prior.HalfGaussian):
                domain = np.linspace(0.0, 1e2, 1000)
            elif isinstance(prior, bilby.core.prior.Gamma):
                domain = np.linspace(0.0, 1e2, 5000)
            elif isinstance(prior, bilby.core.prior.LogNormal):
                domain = np.linspace(0.0, 1e2, 1000)
            elif isinstance(prior, bilby.core.prior.Exponential):
                domain = np.linspace(0.0, 1e2, 5000)
            elif isinstance(prior, bilby.core.prior.Logistic):
                domain = np.linspace(-1e2, 1e2, 1000)
            elif isinstance(prior, bilby.core.prior.FermiDirac):
                domain = np.linspace(0.0, 1e2, 1000)
            elif isinstance(prior, bilby.gw.prior.AlignedSpin):
                domain = np.linspace(prior.minimum, prior.maximum, 10000)
            else:
                domain = np.linspace(prior.minimum, prior.maximum, 1000)
            self.assertAlmostEqual(np.trapz(prior.prob(domain), domain), 1, 3)

    def test_accuracy(self):
        """Test that each of the priors' functions is calculated accurately, as compared to scipy's calculations"""
        for prior in self.priors:
            rescale_domain = np.linspace(0, 1, 1000)
            if isinstance(prior, bilby.core.prior.Uniform):
                domain = np.linspace(-5, 5, 100)
                scipy_prob = ss.uniform.pdf(domain, loc=0, scale=1)
                scipy_lnprob = ss.uniform.logpdf(domain, loc=0, scale=1)
                scipy_cdf = ss.uniform.cdf(domain, loc=0, scale=1)
                scipy_rescale = ss.uniform.ppf(rescale_domain, loc=0, scale=1)
            elif isinstance(prior, bilby.core.prior.Gaussian):
                domain = np.linspace(-1e2, 1e2, 1000)
                scipy_prob = ss.norm.pdf(domain, loc=0, scale=1)
                scipy_lnprob = ss.norm.logpdf(domain, loc=0, scale=1)
                scipy_cdf = ss.norm.cdf(domain, loc=0, scale=1)
                scipy_rescale = ss.norm.ppf(rescale_domain, loc=0, scale=1)
            elif isinstance(prior, bilby.core.prior.Cauchy):
                domain = np.linspace(-1e2, 1e2, 1000)
                scipy_prob = ss.cauchy.pdf(domain, loc=0, scale=1)
                scipy_lnprob = ss.cauchy.logpdf(domain, loc=0, scale=1)
                scipy_cdf = ss.cauchy.cdf(domain, loc=0, scale=1)
                scipy_rescale = ss.cauchy.ppf(rescale_domain, loc=0, scale=1)
            elif isinstance(prior, bilby.core.prior.StudentT):
                domain = np.linspace(-1e2, 1e2, 1000)
                scipy_prob = ss.t.pdf(domain, 3, loc=0, scale=1)
                scipy_lnprob = ss.t.logpdf(domain, 3, loc=0, scale=1)
                scipy_cdf = ss.t.cdf(domain, 3, loc=0, scale=1)
                scipy_rescale = ss.t.ppf(rescale_domain, 3, loc=0, scale=1)
            elif isinstance(prior, bilby.core.prior.Gamma) and not isinstance(
                prior, bilby.core.prior.ChiSquared
            ):
                domain = np.linspace(0.0, 1e2, 5000)
                scipy_prob = ss.gamma.pdf(domain, 1, loc=0, scale=1)
                scipy_lnprob = ss.gamma.logpdf(domain, 1, loc=0, scale=1)
                scipy_cdf = ss.gamma.cdf(domain, 1, loc=0, scale=1)
                scipy_rescale = ss.gamma.ppf(rescale_domain, 1, loc=0, scale=1)
            elif isinstance(prior, bilby.core.prior.LogNormal):
                domain = np.linspace(0.0, 1e2, 1000)
                scipy_prob = ss.lognorm.pdf(domain, 1, scale=1)
                scipy_lnprob = ss.lognorm.logpdf(domain, 1, scale=1)
                scipy_cdf = ss.lognorm.cdf(domain, 1, scale=1)
                scipy_rescale = ss.lognorm.ppf(rescale_domain, 1, scale=1)
            elif isinstance(prior, bilby.core.prior.Exponential):
                domain = np.linspace(0.0, 1e2, 5000)
                scipy_prob = ss.expon.pdf(domain, scale=1)
                scipy_lnprob = ss.expon.logpdf(domain, scale=1)
                scipy_cdf = ss.expon.cdf(domain, scale=1)
                scipy_rescale = ss.expon.ppf(rescale_domain, scale=1)
            elif isinstance(prior, bilby.core.prior.Logistic):
                domain = np.linspace(-1e2, 1e2, 1000)
                scipy_prob = ss.logistic.pdf(domain, loc=0, scale=1)
                scipy_lnprob = ss.logistic.logpdf(domain, loc=0, scale=1)
                scipy_cdf = ss.logistic.cdf(domain, loc=0, scale=1)
                scipy_rescale = ss.logistic.ppf(rescale_domain, loc=0, scale=1)
            elif isinstance(prior, bilby.core.prior.ChiSquared):
                domain = np.linspace(0.0, 1e2, 5000)
                scipy_prob = ss.gamma.pdf(domain, 1, loc=0, scale=2)
                scipy_lnprob = ss.gamma.logpdf(domain, 1, loc=0, scale=2)
                scipy_cdf = ss.gamma.cdf(domain, 1, loc=0, scale=2)
                scipy_rescale = ss.gamma.ppf(rescale_domain, 1, loc=0, scale=2)
            elif isinstance(prior, bilby.core.prior.Beta):
                domain = np.linspace(-5, 5, 5000)
                scipy_prob = ss.beta.pdf(domain, 2, 2, loc=0, scale=1)
                scipy_lnprob = ss.beta.logpdf(domain, 2, 2, loc=0, scale=1)
                scipy_cdf = ss.beta.cdf(domain, 2, 2, loc=0, scale=1)
                scipy_rescale = ss.beta.ppf(rescale_domain, 2, 2, loc=0, scale=1)
            else:
                continue
            testTuple = (
                bilby.core.prior.Uniform,
                bilby.core.prior.Gaussian,
                bilby.core.prior.Cauchy,
                bilby.core.prior.StudentT,
                bilby.core.prior.Exponential,
                bilby.core.prior.Logistic,
                bilby.core.prior.LogNormal,
                bilby.core.prior.Gamma,
                bilby.core.prior.Beta,
            )
            if isinstance(prior, (testTuple)):
                np.testing.assert_almost_equal(prior.prob(domain), scipy_prob)
                np.testing.assert_almost_equal(prior.ln_prob(domain), scipy_lnprob)
                np.testing.assert_almost_equal(prior.cdf(domain), scipy_cdf)
                np.testing.assert_almost_equal(
                    prior.rescale(rescale_domain), scipy_rescale
                )

    def test_unit_setting(self):
        for prior in self.priors:
            if isinstance(prior, bilby.gw.prior.Cosmological):
                self.assertEqual(None, prior.unit)
            else:
                self.assertEqual("unit", prior.unit)

    def test_eq_different_classes(self):
        for i in range(len(self.priors)):
            for j in range(len(self.priors)):
                if i == j:
                    self.assertEqual(self.priors[i], self.priors[j])
                else:
                    self.assertNotEqual(self.priors[i], self.priors[j])

    def test_eq_other_condition(self):
        prior_1 = bilby.core.prior.PowerLaw(
            name="test", unit="unit", alpha=0, minimum=0, maximum=1
        )
        prior_2 = bilby.core.prior.PowerLaw(
            name="test", unit="unit", alpha=0, minimum=0, maximum=1.5
        )
        self.assertNotEqual(prior_1, prior_2)

    def test_eq_different_keys(self):
        prior_1 = bilby.core.prior.PowerLaw(
            name="test", unit="unit", alpha=0, minimum=0, maximum=1
        )
        prior_2 = bilby.core.prior.PowerLaw(
            name="test", unit="unit", alpha=0, minimum=0, maximum=1
        )
        prior_2.other_key = 5
        self.assertNotEqual(prior_1, prior_2)

    def test_repr(self):
        for prior in self.priors:
            if isinstance(prior, bilby.core.prior.Interped):
                continue  # we cannot test this because of the numpy arrays
            elif isinstance(prior, bilby.core.prior.MultivariateGaussian):
                repr_prior_string = "bilby.core.prior." + repr(prior)
                repr_prior_string = repr_prior_string.replace(
                    "MultivariateGaussianDist",
                    "bilby.core.prior.MultivariateGaussianDist",
                )
            elif isinstance(prior, bilby.gw.prior.HealPixPrior):
                repr_prior_string = repr(prior)
                repr_prior_string = repr_prior_string.replace(
                    "HealPixMapPriorDist", "bilby.gw.prior.HealPixMapPriorDist"
                )
            elif isinstance(prior, bilby.gw.prior.UniformComovingVolume):
                repr_prior_string = "bilby.gw.prior." + repr(prior)
            elif "Conditional" in prior.__class__.__name__:
                continue  # This feature does not exist because we cannot recreate the condition function
            else:
                repr_prior_string = "bilby.core.prior." + repr(prior)
            repr_prior = eval(repr_prior_string, None, dict(inf=np.inf))
            self.assertEqual(prior, repr_prior)

    def test_set_maximum_setting(self):
        for prior in self.priors:
            if isinstance(
                prior,
                (
                    bilby.core.prior.DeltaFunction,
                    bilby.core.prior.Gaussian,
                    bilby.core.prior.HalfGaussian,
                    bilby.core.prior.LogNormal,
                    bilby.core.prior.Exponential,
                    bilby.core.prior.StudentT,
                    bilby.core.prior.Logistic,
                    bilby.core.prior.Cauchy,
                    bilby.core.prior.Gamma,
                    bilby.core.prior.MultivariateGaussian,
                    bilby.core.prior.FermiDirac,
                    bilby.core.prior.Triangular,
                    bilby.gw.prior.HealPixPrior,
                ),
            ):
                continue
            prior.maximum = (prior.maximum + prior.minimum) / 2
            self.assertTrue(max(prior.sample(10000)) < prior.maximum)

    def test_set_minimum_setting(self):
        for prior in self.priors:
            if isinstance(
                prior,
                (
                    bilby.core.prior.DeltaFunction,
                    bilby.core.prior.Gaussian,
                    bilby.core.prior.HalfGaussian,
                    bilby.core.prior.LogNormal,
                    bilby.core.prior.Exponential,
                    bilby.core.prior.StudentT,
                    bilby.core.prior.Logistic,
                    bilby.core.prior.Cauchy,
                    bilby.core.prior.Gamma,
                    bilby.core.prior.MultivariateGaussian,
                    bilby.core.prior.FermiDirac,
                    bilby.core.prior.Triangular,
                    bilby.core.prior.SymmetricLogUniform,
                    bilby.gw.prior.HealPixPrior,
                ),
            ):
                continue
            prior.minimum = (prior.maximum + prior.minimum) / 2
            self.assertTrue(min(prior.sample(10000)) > prior.minimum)


if __name__ == "__main__":
    unittest.main()<|MERGE_RESOLUTION|>--- conflicted
+++ resolved
@@ -236,18 +236,14 @@
     def test_minimum_rescaling(self):
         """Test the the rescaling works as expected."""
         for prior in self.priors:
-<<<<<<< HEAD
             if isinstance(prior, bilby.core.prior.analytical.SymmetricLogUniform):
                 # SymmetricLogUniform has support down to -maximum
                 continue
-            if bilby.core.prior.JointPrior in prior.__class__.__mro__:
-=======
-            if isinstance(prior, bilby.gw.prior.AlignedSpin):
+            elif isinstance(prior, bilby.gw.prior.AlignedSpin):
                 # the edge of the prior is extremely suppressed for these priors
                 # and so the rescale function doesn't quite return the lower bound
                 continue
             elif bilby.core.prior.JointPrior in prior.__class__.__mro__:
->>>>>>> 1a0d1570
                 minimum_sample = prior.rescale(0)
                 if prior.dist.filled_rescale():
                     self.assertAlmostEqual(minimum_sample[0], prior.minimum)
