#!/bin/python
"""
Tutorial to demonstrate running parameter estimation on GW150914 using open
data.

This example estimates all 15 parameters of the binary black hole system using
commonly used prior distributions.  This will take a few hours to run.

"""
from __future__ import division, print_function
import tupak

# This sets up logging output to understand what tupak is doing
tupak.utils.setup_logger()

# Define some convienence labels and the trigger time of the event
outdir = 'outdir'
label = 'GW150914'
time_of_event = 1126259462.422

<<<<<<< HEAD
H1 = tupak.detector.get_interferometer('H1', time_of_event, version=1, outdir=outdir)
L1 = tupak.detector.get_interferometer('L1', time_of_event, version=1, outdir=outdir)
=======
# Here we import the detector data. This step downloads data from the
# LIGO/Virgo open data archives. The data is saved to an `Interferometer`
# object (here called `H1` and `L1`). A Power Spectral Density (PSD) estimate
# is also generated and saved to the same object. To check the data and PSD
# makes sense, for each detector a plot is created in the `outdir` called
# H1_frequency_domain_data.png and LI_frequency_domain_data.png. The two
# objects are then placed into a list.
H1, sampling_frequency, time_duration = tupak.detector.get_inteferometer('H1', time_of_event, version=1, outdir=outdir)
L1, _, _ = tupak.detector.get_inteferometer('L1', time_of_event, version=1, outdir=outdir)
>>>>>>> 9efd9222
interferometers = [H1, L1]

# We now define the prior. You'll notice we only do this for the two masses,
# the merger time, and the distance; in each case choosing a prior which
# roughly bounds the known values. All other parameters will use a default
# prior (this is printed to the terminal at run-time). You can overwrite this
# using the syntax below, or choose a fixed value by just providing a float
# value as the prior.
prior = dict()
prior['mass_1'] = tupak.prior.Uniform(30, 50, 'mass_1')
prior['mass_2'] = tupak.prior.Uniform(20, 40, 'mass_2')
prior['geocent_time'] = tupak.prior.Uniform(
    time_of_event - 0.1, time_of_event + 0.1, name='geocent_time')
prior['luminosity_distance'] = tupak.prior.PowerLaw(
    alpha=2, minimum=100, maximum=1000)

# In this step we define a `waveform_generator`. This is out object which
# creates the frequency-domain strain. In this instance, we are using the
# `lal_binary_black_hole model` source model. We also pass other parameters:
# the waveform approximant and reference frequency.
waveform_generator = tupak.waveform_generator.WaveformGenerator(
<<<<<<< HEAD
    tupak.source.lal_binary_black_hole, H1.sampling_frequency, H1.duration,
    parameters={'waveform_approximant': 'IMRPhenomPv2', 'reference_frequency': 50})
=======
    tupak.source.lal_binary_black_hole, sampling_frequency, time_duration,
    parameters={'waveform_approximant': 'IMRPhenomPv2',
                'reference_frequency': 50})
>>>>>>> 9efd9222

# In this step, we define the likelihood. Here we use the standard likelihood
# function, passing it the data and the waveform generator.
likelihood = tupak.likelihood.Likelihood(interferometers, waveform_generator)

# Finally, we run the sampler. This function takes the likelihood and prior
# along with some options for how to do the sampling and how to save the data
result = tupak.sampler.run_sampler(likelihood, prior, sampler='dynesty',
                                   outdir=outdir, label=label)
result.plot_corner()
result.plot_walks()
result.plot_distributions()
print(result)<|MERGE_RESOLUTION|>--- conflicted
+++ resolved
@@ -18,10 +18,6 @@
 label = 'GW150914'
 time_of_event = 1126259462.422
 
-<<<<<<< HEAD
-H1 = tupak.detector.get_interferometer('H1', time_of_event, version=1, outdir=outdir)
-L1 = tupak.detector.get_interferometer('L1', time_of_event, version=1, outdir=outdir)
-=======
 # Here we import the detector data. This step downloads data from the
 # LIGO/Virgo open data archives. The data is saved to an `Interferometer`
 # object (here called `H1` and `L1`). A Power Spectral Density (PSD) estimate
@@ -29,9 +25,8 @@
 # makes sense, for each detector a plot is created in the `outdir` called
 # H1_frequency_domain_data.png and LI_frequency_domain_data.png. The two
 # objects are then placed into a list.
-H1, sampling_frequency, time_duration = tupak.detector.get_inteferometer('H1', time_of_event, version=1, outdir=outdir)
-L1, _, _ = tupak.detector.get_inteferometer('L1', time_of_event, version=1, outdir=outdir)
->>>>>>> 9efd9222
+H1 = tupak.detector.get_interferometer('H1', time_of_event, version=1, outdir=outdir)
+L1 = tupak.detector.get_interferometer('L1', time_of_event, version=1, outdir=outdir)
 interferometers = [H1, L1]
 
 # We now define the prior. You'll notice we only do this for the two masses,
@@ -53,14 +48,8 @@
 # `lal_binary_black_hole model` source model. We also pass other parameters:
 # the waveform approximant and reference frequency.
 waveform_generator = tupak.waveform_generator.WaveformGenerator(
-<<<<<<< HEAD
     tupak.source.lal_binary_black_hole, H1.sampling_frequency, H1.duration,
     parameters={'waveform_approximant': 'IMRPhenomPv2', 'reference_frequency': 50})
-=======
-    tupak.source.lal_binary_black_hole, sampling_frequency, time_duration,
-    parameters={'waveform_approximant': 'IMRPhenomPv2',
-                'reference_frequency': 50})
->>>>>>> 9efd9222
 
 # In this step, we define the likelihood. Here we use the standard likelihood
 # function, passing it the data and the waveform generator.
