--- conflicted
+++ resolved
@@ -2,12 +2,8 @@
 import copy
 
 import numpy as np
-<<<<<<< HEAD
-from scipy.interpolate import InterpolatedUnivariateSpline
-=======
 from scipy.integrate import quad
 from scipy.interpolate import InterpolatedUnivariateSpline, interp1d
->>>>>>> 1a0d1570
 from scipy.special import hyp2f1
 from scipy.stats import norm
 
