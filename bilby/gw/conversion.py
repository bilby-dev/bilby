from __future__ import division
import sys
import multiprocessing

from tqdm import tqdm
import numpy as np
from pandas import DataFrame

from ..core.likelihood import MarginalizedLikelihoodReconstructionError
from ..core.utils import logger, solar_mass
from ..core.prior import DeltaFunction
from .utils import lalsim_SimInspiralTransformPrecessingNewInitialConditions
from .eos.eos import SpectralDecompositionEOS, EOSFamily, IntegrateTOV
from .cosmology import get_cosmology

try:
    from astropy import units
    from astropy.cosmology import z_at_value
except ImportError:
    logger.debug("You do not have astropy installed currently. You will"
                 " not be able to use some of the prebuilt functions.")


def redshift_to_luminosity_distance(redshift, cosmology=None):
    cosmology = get_cosmology(cosmology)
    return cosmology.luminosity_distance(redshift).value


def redshift_to_comoving_distance(redshift, cosmology=None):
    cosmology = get_cosmology(cosmology)
    return cosmology.comoving_distance(redshift).value


@np.vectorize
def luminosity_distance_to_redshift(distance, cosmology=None):
    cosmology = get_cosmology(cosmology)
    return z_at_value(cosmology.luminosity_distance, distance * units.Mpc)


@np.vectorize
def comoving_distance_to_redshift(distance, cosmology=None):
    cosmology = get_cosmology(cosmology)
    return z_at_value(cosmology.comoving_distance, distance * units.Mpc)


def comoving_distance_to_luminosity_distance(distance, cosmology=None):
    cosmology = get_cosmology(cosmology)
    redshift = comoving_distance_to_redshift(distance, cosmology)
    return redshift_to_luminosity_distance(redshift, cosmology)


def luminosity_distance_to_comoving_distance(distance, cosmology=None):
    cosmology = get_cosmology(cosmology)
    redshift = luminosity_distance_to_redshift(distance, cosmology)
    return redshift_to_comoving_distance(redshift, cosmology)


def bilby_to_lalsimulation_spins(
        theta_jn, phi_jl, tilt_1, tilt_2, phi_12, a_1, a_2, mass_1, mass_2,
        reference_frequency, phase):
    if (a_1 == 0 or tilt_1 in [0, np.pi]) and (a_2 == 0 or tilt_2 in [0, np.pi]):
        spin_1x = 0
        spin_1y = 0
        spin_1z = a_1 * np.cos(tilt_1)
        spin_2x = 0
        spin_2y = 0
        spin_2z = a_2 * np.cos(tilt_2)
        iota = theta_jn
    else:
        iota, spin_1x, spin_1y, spin_1z, spin_2x, spin_2y, spin_2z = \
            transform_precessing_spins(
                theta_jn, phi_jl, tilt_1, tilt_2, phi_12, a_1, a_2, mass_1,
                mass_2, reference_frequency, phase)
    return iota, spin_1x, spin_1y, spin_1z, spin_2x, spin_2y, spin_2z


@np.vectorize
def transform_precessing_spins(theta_jn, phi_jl, tilt_1, tilt_2, phi_12, a_1,
                               a_2, mass_1, mass_2, reference_frequency, phase):
    """
    Vectorized version of
    lalsimulation.SimInspiralTransformPrecessingNewInitialConditions

    All parameters are defined at the reference frequency

    Parameters
    ----------
    theta_jn: float
        Inclination angle
    phi_jl: float
        Spin phase angle
    tilt_1: float
        Primary object tilt
    tilt_2: float
        Secondary object tilt
    phi_12: float
        Relative spin azimuthal angle
    a_1: float
        Primary dimensionless spin magnitude
    a_2: float
        Secondary dimensionless spin magnitude
    mass_1: float
        Primary mass _in SI units_
    mass_2: float
        Secondary mass _in SI units_
    reference_frequency: float
    phase: float
        Orbital phase

    Returns
    -------
    iota: float
        Transformed inclination
    spin_1x, spin_1y, spin_1z, spin_2x, spin_2y, spin_2z: float
        Cartesian spin components
    """

    iota, spin_1x, spin_1y, spin_1z, spin_2x, spin_2y, spin_2z = (
        lalsim_SimInspiralTransformPrecessingNewInitialConditions(
            theta_jn, phi_jl, tilt_1, tilt_2, phi_12, a_1, a_2, mass_1, mass_2,
            reference_frequency, phase))

    return iota, spin_1x, spin_1y, spin_1z, spin_2x, spin_2y, spin_2z


def convert_to_lal_binary_black_hole_parameters(parameters):
    """
    Convert parameters we have into parameters we need.

    This is defined by the parameters of bilby.source.lal_binary_black_hole()


    Mass: mass_1, mass_2
    Spin: a_1, a_2, tilt_1, tilt_2, phi_12, phi_jl
    Extrinsic: luminosity_distance, theta_jn, phase, ra, dec, geocent_time, psi

    This involves popping a lot of things from parameters.
    The keys in added_keys should be popped after evaluating the waveform.

    Parameters
    ----------
    parameters: dict
        dictionary of parameter values to convert into the required parameters

    Return
    ------
    converted_parameters: dict
        dict of the required parameters
    added_keys: list
        keys which are added to parameters during function call
    """

    converted_parameters = parameters.copy()
    original_keys = list(converted_parameters.keys())

    if 'redshift' in converted_parameters.keys():
        converted_parameters['luminosity_distance'] = \
            redshift_to_luminosity_distance(parameters['redshift'])
    elif 'comoving_distance' in converted_parameters.keys():
        converted_parameters['luminosity_distance'] = \
            comoving_distance_to_luminosity_distance(
                parameters['comoving_distance'])

    for key in original_keys:
        if key[-7:] == '_source':
            if 'redshift' not in converted_parameters.keys():
                converted_parameters['redshift'] =\
                    luminosity_distance_to_redshift(
                        parameters['luminosity_distance'])
            converted_parameters[key[:-7]] = converted_parameters[key] * (
                1 + converted_parameters['redshift'])

    if 'chirp_mass' in converted_parameters.keys():
        if "mass_1" in converted_parameters.keys():
            converted_parameters["mass_ratio"] = chirp_mass_and_primary_mass_to_mass_ratio(
                converted_parameters["chirp_mass"], converted_parameters["mass_1"])
        if 'total_mass' in converted_parameters.keys():
            converted_parameters['symmetric_mass_ratio'] =\
                chirp_mass_and_total_mass_to_symmetric_mass_ratio(
                    converted_parameters['chirp_mass'],
                    converted_parameters['total_mass'])
        if 'symmetric_mass_ratio' in converted_parameters.keys():
            converted_parameters['mass_ratio'] =\
                symmetric_mass_ratio_to_mass_ratio(
                    converted_parameters['symmetric_mass_ratio'])
        if 'total_mass' not in converted_parameters.keys():
            converted_parameters['total_mass'] =\
                chirp_mass_and_mass_ratio_to_total_mass(
                    converted_parameters['chirp_mass'],
                    converted_parameters['mass_ratio'])
        converted_parameters['mass_1'], converted_parameters['mass_2'] = \
            total_mass_and_mass_ratio_to_component_masses(
                converted_parameters['mass_ratio'],
                converted_parameters['total_mass'])
    elif 'total_mass' in converted_parameters.keys():
        if 'symmetric_mass_ratio' in converted_parameters.keys():
            converted_parameters['mass_ratio'] = \
                symmetric_mass_ratio_to_mass_ratio(
                    converted_parameters['symmetric_mass_ratio'])
        if 'mass_ratio' in converted_parameters.keys():
            converted_parameters['mass_1'], converted_parameters['mass_2'] =\
                total_mass_and_mass_ratio_to_component_masses(
                    converted_parameters['mass_ratio'],
                    converted_parameters['total_mass'])
        elif 'mass_1' in converted_parameters.keys():
            converted_parameters['mass_2'] =\
                converted_parameters['total_mass'] -\
                converted_parameters['mass_1']
        elif 'mass_2' in converted_parameters.keys():
            converted_parameters['mass_1'] = \
                converted_parameters['total_mass'] - \
                converted_parameters['mass_2']
    elif 'symmetric_mass_ratio' in converted_parameters.keys():
        converted_parameters['mass_ratio'] =\
            symmetric_mass_ratio_to_mass_ratio(
                converted_parameters['symmetric_mass_ratio'])
        if 'mass_1' in converted_parameters.keys():
            converted_parameters['mass_2'] =\
                converted_parameters['mass_1'] *\
                converted_parameters['mass_ratio']
        elif 'mass_2' in converted_parameters.keys():
            converted_parameters['mass_1'] =\
                converted_parameters['mass_2'] /\
                converted_parameters['mass_ratio']
    elif 'mass_ratio' in converted_parameters.keys():
        if 'mass_1' in converted_parameters.keys():
            converted_parameters['mass_2'] =\
                converted_parameters['mass_1'] *\
                converted_parameters['mass_ratio']
        if 'mass_2' in converted_parameters.keys():
            converted_parameters['mass_1'] = \
                converted_parameters['mass_2'] /\
                converted_parameters['mass_ratio']

    for idx in ['1', '2']:
        key = 'chi_{}'.format(idx)
        if key in original_keys:
            converted_parameters['a_{}'.format(idx)] = abs(
                converted_parameters[key])
            converted_parameters['cos_tilt_{}'.format(idx)] = \
                np.sign(converted_parameters[key])
            converted_parameters['phi_jl'] = 0.0
            converted_parameters['phi_12'] = 0.0

    for angle in ['tilt_1', 'tilt_2', 'theta_jn']:
        cos_angle = str('cos_' + angle)
        if cos_angle in converted_parameters.keys():
            converted_parameters[angle] =\
                np.arccos(converted_parameters[cos_angle])

    added_keys = [key for key in converted_parameters.keys()
                  if key not in original_keys]

    return converted_parameters, added_keys


def convert_to_lal_binary_neutron_star_parameters(parameters):
    """
    Convert parameters we have into parameters we need.

    This is defined by the parameters of bilby.source.lal_binary_black_hole()


    Mass: mass_1, mass_2
    Spin: a_1, a_2, tilt_1, tilt_2, phi_12, phi_jl
    Extrinsic: luminosity_distance, theta_jn, phase, ra, dec, geocent_time, psi

    This involves popping a lot of things from parameters.
    The keys in added_keys should be popped after evaluating the waveform.

    Parameters
    ----------
    parameters: dict
        dictionary of parameter values to convert into the required parameters

    Return
    ------
    converted_parameters: dict
        dict of the required parameters
    added_keys: list
        keys which are added to parameters during function call
    """
    converted_parameters = parameters.copy()
    original_keys = list(converted_parameters.keys())
    converted_parameters, added_keys =\
        convert_to_lal_binary_black_hole_parameters(converted_parameters)

    if not any([key in converted_parameters for key in
                ['lambda_1', 'lambda_2', 'lambda_tilde', 'delta_lambda_tilde', 'eos_spectral_gamma_0']]):
        converted_parameters['lambda_1'] = 0
        converted_parameters['lambda_2'] = 0
        added_keys = added_keys + ['lambda_1', 'lambda_2']
        return converted_parameters, added_keys

    if 'delta_lambda_tilde' in converted_parameters.keys():
        converted_parameters['lambda_1'], converted_parameters['lambda_2'] =\
            lambda_tilde_delta_lambda_tilde_to_lambda_1_lambda_2(
                converted_parameters['lambda_tilde'],
                parameters['delta_lambda_tilde'], converted_parameters['mass_1'],
                converted_parameters['mass_2'])
    elif 'lambda_tilde' in converted_parameters.keys():
        converted_parameters['lambda_1'], converted_parameters['lambda_2'] =\
            lambda_tilde_to_lambda_1_lambda_2(
                converted_parameters['lambda_tilde'],
                converted_parameters['mass_1'], converted_parameters['mass_2'])
    if 'lambda_2' not in converted_parameters.keys() and 'lambda_1' in converted_parameters.keys():
        converted_parameters['lambda_2'] =\
            converted_parameters['lambda_1']\
            * converted_parameters['mass_1']**5\
            / converted_parameters['mass_2']**5
    elif 'lambda_2' in converted_parameters.keys() and converted_parameters['lambda_2'] is None:
        converted_parameters['lambda_2'] =\
            converted_parameters['lambda_1']\
            * converted_parameters['mass_1']**5\
            / converted_parameters['mass_2']**5
    elif 'eos_spectral_gamma_0' in converted_parameters.keys():  # FIXME: This is a clunky way to do this
        # Pick out the eos parameters from dict of parameters and sort them
        eos_parameter_keys = sorted([key for key in original_keys if 'eos_spectral_gamma_' in key])
        gammas = [converted_parameters[key] for key in eos_parameter_keys]

        eos = SpectralDecompositionEOS(gammas, sampling_flag=True, e0=1.2856e14, p0=5.3716e32)
        if eos.warning_flag:
            converted_parameters['lambda_1'] = 0.0
            converted_parameters['lambda_2'] = 0.0
            converted_parameters['eos_check'] = False
        elif eos_family_physical_check(eos):
            converted_parameters['lambda_1'] = 0.0
            converted_parameters['lambda_2'] = 0.0
            converted_parameters['eos_check'] = False
        else:
            fam = EOSFamily(eos)

            if (converted_parameters['mass_1'] <= fam.maximum_mass and
                    converted_parameters['mass_2'] <= fam.maximum_mass):
                converted_parameters['lambda_1'] = fam.lambda_from_mass(converted_parameters['mass_1'])
                converted_parameters['lambda_2'] = fam.lambda_from_mass(converted_parameters['mass_2'])
            else:
                converted_parameters['lambda_1'] = 0.0
                converted_parameters['lambda_2'] = 0.0
                converted_parameters['eos_check'] = False

    added_keys = [key for key in converted_parameters.keys()
                  if key not in original_keys]

    return converted_parameters, added_keys


def eos_family_physical_check(eos):
    """
    Function that determines if the EoS family contains
    sufficient number of points before maximum mass is reached.

    e_min is chosen to be sufficiently small so that the entire
    EoS is captured when converting to mass-radius space.

    Returns True if family is valid, False if not.
    """
    e_min = 1.6e-10
    e_central = eos.e_pdat[-1, 1]
    loge_min = np.log(e_min)
    loge_central = np.log(e_central)
    logedat = np.linspace(loge_min, loge_central, num=eos.npts)
    edat = np.exp(logedat)

    # Generate m, r, and k2 lists
    mdat = []
    rdat = []
    k2dat = []
    for i in range(8):
        tov_solver = IntegrateTOV(eos, edat[i])
        m, r, k2 = tov_solver.integrate_TOV()
        mdat.append(m)
        rdat.append(r)
        k2dat.append(k2)

        # Check if maximum mass has been found
        if i > 0 and mdat[i] <= mdat[i - 1]:
            break

    if len(mdat) < 8:
        return False
    else:
        return True


def total_mass_and_mass_ratio_to_component_masses(mass_ratio, total_mass):
    """
    Convert total mass and mass ratio of a binary to its component masses.

    Parameters
    ----------
    mass_ratio: float
        Mass ratio (mass_2/mass_1) of the binary
    total_mass: float
        Total mass of the binary

    Return
    ------
    mass_1: float
        Mass of the heavier object
    mass_2: float
        Mass of the lighter object
    """

    mass_1 = total_mass / (1 + mass_ratio)
    mass_2 = mass_1 * mass_ratio
    return mass_1, mass_2


def symmetric_mass_ratio_to_mass_ratio(symmetric_mass_ratio):
    """
    Convert the symmetric mass ratio to the normal mass ratio.

    Parameters
    ----------
    symmetric_mass_ratio: float
        Symmetric mass ratio of the binary

    Return
    ------
    mass_ratio: float
        Mass ratio of the binary
    """

    temp = (1 / symmetric_mass_ratio / 2 - 1)
    return temp - (temp ** 2 - 1) ** 0.5


def chirp_mass_and_total_mass_to_symmetric_mass_ratio(chirp_mass, total_mass):
    """
    Convert chirp mass and total mass of a binary to its symmetric mass ratio.

    Parameters
    ----------
    chirp_mass: float
        Chirp mass of the binary
    total_mass: float
        Total mass of the binary

    Return
    ------
    symmetric_mass_ratio: float
        Symmetric mass ratio of the binary
    """

    return (chirp_mass / total_mass) ** (5 / 3)


def chirp_mass_and_primary_mass_to_mass_ratio(chirp_mass, mass_1):
    """
    Convert chirp mass and mass ratio of a binary to its total mass.

    Rearranging the relation for chirp mass (as a function of mass_1 and
    mass_2) and q = mass_2 / mass_1, it can be shown that

        (chirp_mass/mass_1)^5 = q^3 / (1 + q)

    Solving for q, we find the releation expressed in python below for q.

    Parameters
    ----------
    chirp_mass: float
        Chirp mass of the binary
    mass_1: float
        The primary mass

    Return
    ------
    mass_ratio: float
        Mass ratio (mass_2/mass_1) of the binary
    """
    a = (chirp_mass / mass_1) ** 5
    t0 = np.cbrt(9 * a + np.sqrt(3) * np.sqrt(27 * a ** 2 - 4 * a ** 3))
    t1 = np.cbrt(2) * 3 ** (2 / 3)
    t2 = np.cbrt(2 / 3) * a
    return t2 / t0 + t0 / t1


def chirp_mass_and_mass_ratio_to_total_mass(chirp_mass, mass_ratio):
    """
    Convert chirp mass and mass ratio of a binary to its total mass.

    Parameters
    ----------
    chirp_mass: float
        Chirp mass of the binary
    mass_ratio: float
        Mass ratio (mass_2/mass_1) of the binary

    Return
    ------
    mass_1: float
        Mass of the heavier object
    mass_2: float
        Mass of the lighter object
    """

    return chirp_mass * (1 + mass_ratio) ** 1.2 / mass_ratio ** 0.6


def component_masses_to_chirp_mass(mass_1, mass_2):
    """
    Convert the component masses of a binary to its chirp mass.

    Parameters
    ----------
    mass_1: float
        Mass of the heavier object
    mass_2: float
        Mass of the lighter object

    Return
    ------
    chirp_mass: float
        Chirp mass of the binary
    """

    return (mass_1 * mass_2) ** 0.6 / (mass_1 + mass_2) ** 0.2


def component_masses_to_total_mass(mass_1, mass_2):
    """
    Convert the component masses of a binary to its total mass.

    Parameters
    ----------
    mass_1: float
        Mass of the heavier object
    mass_2: float
        Mass of the lighter object

    Return
    ------
    total_mass: float
        Total mass of the binary
    """

    return mass_1 + mass_2


def component_masses_to_symmetric_mass_ratio(mass_1, mass_2):
    """
    Convert the component masses of a binary to its symmetric mass ratio.

    Parameters
    ----------
    mass_1: float
        Mass of the heavier object
    mass_2: float
        Mass of the lighter object

    Return
    ------
    symmetric_mass_ratio: float
        Symmetric mass ratio of the binary
    """

    return (mass_1 * mass_2) / (mass_1 + mass_2) ** 2


def component_masses_to_mass_ratio(mass_1, mass_2):
    """
    Convert the component masses of a binary to its chirp mass.

    Parameters
    ----------
    mass_1: float
        Mass of the heavier object
    mass_2: float
        Mass of the lighter object

    Return
    ------
    mass_ratio: float
        Mass ratio of the binary
    """

    return mass_2 / mass_1


def mass_1_and_chirp_mass_to_mass_ratio(mass_1, chirp_mass):
    """
    Calculate mass ratio from mass_1 and chirp_mass.

    This involves solving mc = m1 * q**(3/5) / (1 + q)**(1/5).

    Parameters
    ----------
    mass_1: float
        Mass of the heavier object
    chirp_mass: float
        Mass of the lighter object

    Return
    ------
    mass_ratio: float
        Mass ratio of the binary
    """
    temp = (chirp_mass / mass_1) ** 5
    mass_ratio = (2 / 3 / (3 ** 0.5 * (27 * temp ** 2 - 4 * temp ** 3) ** 0.5 +
                           9 * temp)) ** (1 / 3) * temp + \
                 ((3 ** 0.5 * (27 * temp ** 2 - 4 * temp ** 3) ** 0.5 +
                   9 * temp) / (2 * 3 ** 2)) ** (1 / 3)
    return mass_ratio


def lambda_1_lambda_2_to_lambda_tilde(lambda_1, lambda_2, mass_1, mass_2):
    """
    Convert from individual tidal parameters to domainant tidal term.

    See, e.g., Wade et al., https://arxiv.org/pdf/1402.5156.pdf.

    Parameters
    ----------
    lambda_1: float
        Tidal parameter of more massive neutron star.
    lambda_2: float
        Tidal parameter of less massive neutron star.
    mass_1: float
        Mass of more massive neutron star.
    mass_2: float
        Mass of less massive neutron star.

    Return
    ------
    lambda_tilde: float
        Dominant tidal term.
    """
    eta = component_masses_to_symmetric_mass_ratio(mass_1, mass_2)
    lambda_plus = lambda_1 + lambda_2
    lambda_minus = lambda_1 - lambda_2
    lambda_tilde = 8 / 13 * (
        (1 + 7 * eta - 31 * eta**2) * lambda_plus +
        (1 - 4 * eta)**0.5 * (1 + 9 * eta - 11 * eta**2) * lambda_minus)

    return lambda_tilde


def lambda_1_lambda_2_to_delta_lambda_tilde(lambda_1, lambda_2, mass_1, mass_2):
    """
    Convert from individual tidal parameters to second domainant tidal term.

    See, e.g., Wade et al., https://arxiv.org/pdf/1402.5156.pdf.

    Parameters
    ----------
    lambda_1: float
        Tidal parameter of more massive neutron star.
    lambda_2: float
        Tidal parameter of less massive neutron star.
    mass_1: float
        Mass of more massive neutron star.
    mass_2: float
        Mass of less massive neutron star.

    Return
    ------
    delta_lambda_tilde: float
        Second dominant tidal term.
    """
    eta = component_masses_to_symmetric_mass_ratio(mass_1, mass_2)
    lambda_plus = lambda_1 + lambda_2
    lambda_minus = lambda_1 - lambda_2
    delta_lambda_tilde = 1 / 2 * (
        (1 - 4 * eta) ** 0.5 * (1 - 13272 / 1319 * eta + 8944 / 1319 * eta**2) *
        lambda_plus + (1 - 15910 / 1319 * eta + 32850 / 1319 * eta**2 +
                       3380 / 1319 * eta**3) * lambda_minus)

    return delta_lambda_tilde


def lambda_tilde_delta_lambda_tilde_to_lambda_1_lambda_2(
        lambda_tilde, delta_lambda_tilde, mass_1, mass_2):
    """
    Convert from dominant tidal terms to individual tidal parameters.

    See, e.g., Wade et al., https://arxiv.org/pdf/1402.5156.pdf.

    Parameters
    ----------
    lambda_tilde: float
        Dominant tidal term.
    delta_lambda_tilde: float
        Secondary tidal term.
    mass_1: float
        Mass of more massive neutron star.
    mass_2: float
        Mass of less massive neutron star.

    Return
    ------
    lambda_1: float
        Tidal parameter of more massive neutron star.
    lambda_2: float
        Tidal parameter of less massive neutron star.
    """
    eta = component_masses_to_symmetric_mass_ratio(mass_1, mass_2)
    coefficient_1 = (1 + 7 * eta - 31 * eta**2)
    coefficient_2 = (1 - 4 * eta)**0.5 * (1 + 9 * eta - 11 * eta**2)
    coefficient_3 = (1 - 4 * eta)**0.5 *\
                    (1 - 13272 / 1319 * eta + 8944 / 1319 * eta**2)
    coefficient_4 = (1 - 15910 / 1319 * eta + 32850 / 1319 * eta**2 +
                     3380 / 1319 * eta**3)
    lambda_1 =\
        (13 * lambda_tilde / 8 * (coefficient_3 - coefficient_4) -
         2 * delta_lambda_tilde * (coefficient_1 - coefficient_2))\
        / ((coefficient_1 + coefficient_2) * (coefficient_3 - coefficient_4) -
           (coefficient_1 - coefficient_2) * (coefficient_3 + coefficient_4))
    lambda_2 =\
        (13 * lambda_tilde / 8 * (coefficient_3 + coefficient_4) -
         2 * delta_lambda_tilde * (coefficient_1 + coefficient_2)) \
        / ((coefficient_1 - coefficient_2) * (coefficient_3 + coefficient_4) -
           (coefficient_1 + coefficient_2) * (coefficient_3 - coefficient_4))
    return lambda_1, lambda_2


def lambda_tilde_to_lambda_1_lambda_2(
        lambda_tilde, mass_1, mass_2):
    """
    Convert from dominant tidal term to individual tidal parameters
    assuming lambda_1 * mass_1**5 = lambda_2 * mass_2**5.

    See, e.g., Wade et al., https://arxiv.org/pdf/1402.5156.pdf.

    Parameters
    ----------
    lambda_tilde: float
        Dominant tidal term.
    mass_1: float
        Mass of more massive neutron star.
    mass_2: float
        Mass of less massive neutron star.

    Return
    ------
    lambda_1: float
        Tidal parameter of more massive neutron star.
    lambda_2: float
        Tidal parameter of less massive neutron star.
    """
    eta = component_masses_to_symmetric_mass_ratio(mass_1, mass_2)
    q = mass_2 / mass_1
    lambda_1 = 13 / 8 * lambda_tilde / (
        (1 + 7 * eta - 31 * eta**2) * (1 + q**-5) +
        (1 - 4 * eta)**0.5 * (1 + 9 * eta - 11 * eta**2) * (1 - q**-5))
    lambda_2 = lambda_1 / q**5
    return lambda_1, lambda_2


def _generate_all_cbc_parameters(sample, defaults, base_conversion,
                                 likelihood=None, priors=None, npool=1):
    """Generate all cbc parameters, helper function for BBH/BNS"""
    output_sample = sample.copy()
    waveform_defaults = defaults
    for key in waveform_defaults:
        try:
            output_sample[key] = \
                likelihood.waveform_generator.waveform_arguments[key]
        except (KeyError, AttributeError):
            default = waveform_defaults[key]
            output_sample[key] = default
            logger.debug('Assuming {} = {}'.format(key, default))

    output_sample = fill_from_fixed_priors(output_sample, priors)
    output_sample, _ = base_conversion(output_sample)
    if likelihood is not None:
        if (
                hasattr(likelihood, 'phase_marginalization') or
                hasattr(likelihood, 'time_marginalization') or
                hasattr(likelihood, 'distance_marginalization')
        ):
            try:
                generate_posterior_samples_from_marginalized_likelihood(
                    samples=output_sample, likelihood=likelihood, npool=npool)
            except MarginalizedLikelihoodReconstructionError as e:
                logger.warning(
                    "Marginalised parameter reconstruction failed with message "
                    "{}. Some parameters may not have the intended "
                    "interpretation.".format(e)
                )
        if priors is not None:
            for par, name in zip(
                    ['distance', 'phase', 'time'],
                    ['luminosity_distance', 'phase', 'geocent_time']):
                if getattr(likelihood, '{}_marginalization'.format(par), False):
                    priors[name] = likelihood.priors[name]

        if (
            not getattr(likelihood, "reference_frame", "sky") == "sky"
            or not getattr(likelihood, "time_reference", "geocenter") == "geocenter"
        ):
            try:
                generate_sky_frame_parameters(
                    samples=output_sample, likelihood=likelihood
                )
            except TypeError:
                logger.info(
                    "Failed to generate sky frame parameters for type {}"
                    .format(type(output_sample))
                )
    for key, func in zip(["mass", "spin", "source frame"], [
            generate_mass_parameters, generate_spin_parameters,
            generate_source_frame_parameters]):
        try:
            output_sample = func(output_sample)
        except KeyError as e:
            logger.info(
                "Generation of {} parameters failed with message {}".format(
                    key, e))
    if likelihood is not None:
        compute_snrs(output_sample, likelihood)
    return output_sample


def generate_all_bbh_parameters(sample, likelihood=None, priors=None, npool=1):
    """
    From either a single sample or a set of samples fill in all missing
    BBH parameters, in place.

    Parameters
    ----------
    sample: dict or pandas.DataFrame
        Samples to fill in with extra parameters, this may be either an
        injection or posterior samples.
    likelihood: bilby.gw.likelihood.GravitationalWaveTransient, optional
        GravitationalWaveTransient used for sampling, used for waveform and
        likelihood.interferometers.
    priors: dict, optional
        Dictionary of prior objects, used to fill in non-sampled parameters.
    """
    waveform_defaults = {
        'reference_frequency': 50.0, 'waveform_approximant': 'IMRPhenomPv2',
        'minimum_frequency': 20.0}
    output_sample = _generate_all_cbc_parameters(
        sample, defaults=waveform_defaults,
        base_conversion=convert_to_lal_binary_black_hole_parameters,
        likelihood=likelihood, priors=priors, npool=npool)
    return output_sample


def generate_all_bns_parameters(sample, likelihood=None, priors=None, npool=1):
    """
    From either a single sample or a set of samples fill in all missing
    BNS parameters, in place.

    Since we assume BNS waveforms are aligned, component spins won't be
    calculated.

    Parameters
    ----------
    sample: dict or pandas.DataFrame
        Samples to fill in with extra parameters, this may be either an
        injection or posterior samples.
    likelihood: bilby.gw.likelihood.GravitationalWaveTransient, optional
        GravitationalWaveTransient used for sampling, used for waveform and
        likelihood.interferometers.
    priors: dict, optional
        Dictionary of prior objects, used to fill in non-sampled parameters.
    npool: int, (default=1)
        If given, perform generation (where possible) using a multiprocessing pool

    """
    waveform_defaults = {
        'reference_frequency': 50.0, 'waveform_approximant': 'TaylorF2',
        'minimum_frequency': 20.0}
    output_sample = _generate_all_cbc_parameters(
        sample, defaults=waveform_defaults,
        base_conversion=convert_to_lal_binary_neutron_star_parameters,
        likelihood=likelihood, priors=priors, npool=npool)
    try:
        output_sample = generate_tidal_parameters(output_sample)
    except KeyError as e:
        logger.debug(
            "Generation of tidal parameters failed with message {}".format(e))
    return output_sample


def generate_specific_parameters(sample, parameters):
    updated_sample = generate_all_bns_parameters(sample=sample.copy())
    output_sample = sample.__class__()
    for key in parameters:
        if key in updated_sample:
            output_sample[key] = updated_sample[key]
        else:
            raise KeyError("{} not in converted sample.".format(key))
    return output_sample


def fill_from_fixed_priors(sample, priors):
    """Add parameters with delta function prior to the data frame/dictionary.

    Parameters
    ----------
    sample: dict
        A dictionary or data frame
    priors: dict
        A dictionary of priors

    Returns
    -------
    dict:
    """
    output_sample = sample.copy()
    if priors is not None:
        for name in priors:
            if isinstance(priors[name], DeltaFunction):
                output_sample[name] = priors[name].peak
    return output_sample


def generate_mass_parameters(sample):
    """
    Add the known mass parameters to the data frame/dictionary.

    We add:
        chirp mass, total mass, symmetric mass ratio, mass ratio

    Parameters
    ----------
    sample : dict
        The input dictionary with component masses 'mass_1' and 'mass_2'

    Returns
    -------
    dict: The updated dictionary

    """
    output_sample = sample.copy()
    output_sample['chirp_mass'] =\
        component_masses_to_chirp_mass(sample['mass_1'], sample['mass_2'])
    output_sample['total_mass'] =\
        component_masses_to_total_mass(sample['mass_1'], sample['mass_2'])
    output_sample['symmetric_mass_ratio'] =\
        component_masses_to_symmetric_mass_ratio(sample['mass_1'],
                                                 sample['mass_2'])
    output_sample['mass_ratio'] =\
        component_masses_to_mass_ratio(sample['mass_1'], sample['mass_2'])

    return output_sample


def generate_spin_parameters(sample):
    """
    Add all spin parameters to the data frame/dictionary.

    We add:
        cartesian spin components, chi_eff, chi_p cos tilt 1, cos tilt 2

    Parameters
    ----------
    sample : dict, pandas.DataFrame
        The input dictionary with some spin parameters

    Returns
    -------
    dict: The updated dictionary

    """
    output_sample = sample.copy()

    output_sample = generate_component_spins(output_sample)

    output_sample['chi_eff'] = (output_sample['spin_1z'] +
                                output_sample['spin_2z'] *
                                output_sample['mass_ratio']) /\
                               (1 + output_sample['mass_ratio'])

    output_sample['chi_1_in_plane'] = np.sqrt(
        output_sample['spin_1x'] ** 2 + output_sample['spin_1y'] ** 2
    )
    output_sample['chi_2_in_plane'] = np.sqrt(
        output_sample['spin_2x'] ** 2 + output_sample['spin_2y'] ** 2
    )

    output_sample['chi_p'] = np.maximum(
        output_sample['chi_1_in_plane'],
        (4 * output_sample['mass_ratio'] + 3) /
        (3 * output_sample['mass_ratio'] + 4) * output_sample['mass_ratio'] *
        output_sample['chi_2_in_plane'])

    try:
        output_sample['cos_tilt_1'] = np.cos(output_sample['tilt_1'])
        output_sample['cos_tilt_2'] = np.cos(output_sample['tilt_2'])
    except KeyError:
        pass

    return output_sample


def generate_component_spins(sample):
    """
    Add the component spins to the data frame/dictionary.

    This function uses a lalsimulation function to transform the spins.

    Parameters
    ----------
    sample: A dictionary with the necessary spin conversion parameters:
    'theta_jn', 'phi_jl', 'tilt_1', 'tilt_2', 'phi_12', 'a_1', 'a_2', 'mass_1',
    'mass_2', 'reference_frequency', 'phase'

    Returns
    -------
    dict: The updated dictionary

    """
    output_sample = sample.copy()
    spin_conversion_parameters =\
        ['theta_jn', 'phi_jl', 'tilt_1', 'tilt_2', 'phi_12', 'a_1', 'a_2',
         'mass_1', 'mass_2', 'reference_frequency', 'phase']
    if all(key in output_sample.keys() for key in spin_conversion_parameters):
        output_sample['iota'], output_sample['spin_1x'],\
            output_sample['spin_1y'], output_sample['spin_1z'], \
            output_sample['spin_2x'], output_sample['spin_2y'],\
            output_sample['spin_2z'] =\
            transform_precessing_spins(
                output_sample['theta_jn'], output_sample['phi_jl'],
                output_sample['tilt_1'], output_sample['tilt_2'],
                output_sample['phi_12'], output_sample['a_1'],
                output_sample['a_2'],
                output_sample['mass_1'] * solar_mass,
                output_sample['mass_2'] * solar_mass,
                output_sample['reference_frequency'], output_sample['phase'])

        output_sample['phi_1'] =\
            np.fmod(2 * np.pi + np.arctan2(
                output_sample['spin_1y'], output_sample['spin_1x']), 2 * np.pi)
        output_sample['phi_2'] =\
            np.fmod(2 * np.pi + np.arctan2(
                output_sample['spin_2y'], output_sample['spin_2x']), 2 * np.pi)

    elif 'chi_1' in output_sample and 'chi_2' in output_sample:
        output_sample['spin_1x'] = 0
        output_sample['spin_1y'] = 0
        output_sample['spin_1z'] = output_sample['chi_1']
        output_sample['spin_2x'] = 0
        output_sample['spin_2y'] = 0
        output_sample['spin_2z'] = output_sample['chi_2']
    else:
        logger.debug("Component spin extraction failed.")

    return output_sample


def generate_tidal_parameters(sample):
    """
    Generate all tidal parameters

    lambda_tilde, delta_lambda_tilde

    Parameters
    ----------
    sample: dict, pandas.DataFrame
        Should contain lambda_1, lambda_2

    Returns
    -------
    output_sample: dict, pandas.DataFrame
        Updated sample
    """
    output_sample = sample.copy()

    output_sample['lambda_tilde'] =\
        lambda_1_lambda_2_to_lambda_tilde(
            output_sample['lambda_1'], output_sample['lambda_2'],
            output_sample['mass_1'], output_sample['mass_2'])
    output_sample['delta_lambda_tilde'] = \
        lambda_1_lambda_2_to_delta_lambda_tilde(
            output_sample['lambda_1'], output_sample['lambda_2'],
            output_sample['mass_1'], output_sample['mass_2'])

    return output_sample


def generate_source_frame_parameters(sample):
    """
    Generate source frame masses along with redshifts and comoving distance.

    Parameters
    ----------
    sample: dict, pandas.DataFrame

    Returns
    -------
    output_sample: dict, pandas.DataFrame
    """
    output_sample = sample.copy()

    output_sample['redshift'] =\
        luminosity_distance_to_redshift(output_sample['luminosity_distance'])
    output_sample['comoving_distance'] =\
        redshift_to_comoving_distance(output_sample['redshift'])

    for key in ['mass_1', 'mass_2', 'chirp_mass', 'total_mass']:
        if key in output_sample:
            output_sample['{}_source'.format(key)] =\
                output_sample[key] / (1 + output_sample['redshift'])

    return output_sample


def compute_snrs(sample, likelihood):
    """
    Compute the optimal and matched filter snrs of all posterior samples
    and print it out.

    Parameters
    ----------
    sample: dict or array_like

    likelihood: bilby.gw.likelihood.GravitationalWaveTransient
        Likelihood function to be applied on the posterior

    """
    if likelihood is not None:
        if isinstance(sample, dict):
            signal_polarizations =\
                likelihood.waveform_generator.frequency_domain_strain(sample)
            for ifo in likelihood.interferometers:
                signal = ifo.get_detector_response(signal_polarizations, sample)
                sample['{}_matched_filter_snr'.format(ifo.name)] =\
                    ifo.matched_filter_snr(signal=signal)
                sample['{}_optimal_snr'.format(ifo.name)] = \
                    ifo.optimal_snr_squared(signal=signal) ** 0.5

        else:
            logger.info(
                'Computing SNRs for every sample.')

            matched_filter_snrs = {
                ifo.name: [] for ifo in likelihood.interferometers}
            optimal_snrs = {ifo.name: [] for ifo in likelihood.interferometers}

            for ii in tqdm(range(len(sample)), file=sys.stdout):
                signal_polarizations =\
                    likelihood.waveform_generator.frequency_domain_strain(
                        dict(sample.iloc[ii]))
                likelihood.parameters.update(sample.iloc[ii])
                for ifo in likelihood.interferometers:
                    per_detector_snr = likelihood.calculate_snrs(
                        signal_polarizations, ifo)
                    matched_filter_snrs[ifo.name].append(
                        per_detector_snr.complex_matched_filter_snr)
                    optimal_snrs[ifo.name].append(
                        per_detector_snr.optimal_snr_squared.real ** 0.5)

            for ifo in likelihood.interferometers:
                sample['{}_matched_filter_snr'.format(ifo.name)] =\
                    matched_filter_snrs[ifo.name]
                sample['{}_optimal_snr'.format(ifo.name)] =\
                    optimal_snrs[ifo.name]

    else:
        logger.debug('Not computing SNRs.')


def generate_posterior_samples_from_marginalized_likelihood(
        samples, likelihood, npool=1):
    """
    Reconstruct the distance posterior from a run which used a likelihood which
    explicitly marginalised over time/distance/phase.

    See Eq. (C29-C32) of https://arxiv.org/abs/1809.02293

    Parameters
    ----------
    samples: DataFrame
        Posterior from run with a marginalised likelihood.
    likelihood: bilby.gw.likelihood.GravitationalWaveTransient
        Likelihood used during sampling.
    npool: int, (default=1)
        If given, perform generation (where possible) using a multiprocessing pool

    Return
    ------
    sample: DataFrame
        Returns the posterior with new samples.
    """
    if not any([likelihood.phase_marginalization,
                likelihood.distance_marginalization,
                likelihood.time_marginalization]):
        return samples

    # pass through a dictionary
    if isinstance(samples, dict):
<<<<<<< HEAD
        pass
    elif isinstance(samples, DataFrame):
        new_time_samples = list()
        new_distance_samples = list()
        new_phase_samples = list()
        for ii in tqdm(range(len(samples)), file=sys.stdout):
            sample = dict(samples.iloc[ii]).copy()
            likelihood.parameters.update(sample)
            new_sample = likelihood.generate_posterior_sample_from_marginalized_likelihood()
            new_time_samples.append(new_sample['geocent_time'])
            new_distance_samples.append(new_sample['luminosity_distance'])
            new_phase_samples.append(new_sample['phase'])
        samples['geocent_time'] = new_time_samples
        samples['luminosity_distance'] = new_distance_samples
        samples['phase'] = new_phase_samples
    return samples


def generate_sky_frame_parameters(samples, likelihood):
    if isinstance(samples, dict):
        likelihood.parameters.update(samples)
        samples.update(likelihood.get_sky_frame_parameters())
        return
    elif not isinstance(samples, DataFrame):
        raise ValueError

    logger.info('Generating sky frame parameters.')
    new_samples = list()
    for ii in tqdm(range(len(samples)), file=sys.stdout):
        sample = dict(samples.iloc[ii]).copy()
        likelihood.parameters.update(sample)
        new_samples.append(likelihood.get_sky_frame_parameters())
    new_samples = DataFrame(new_samples)
    for key in new_samples:
        samples[key] = new_samples[key]
=======
        return samples
    elif not isinstance(samples, DataFrame):
        raise ValueError("Unable to handle input samples of type {}".format(type(samples)))

    logger.info('Reconstructing marginalised parameters.')

    fill_args = [(ii, row, likelihood) for ii, row in samples.iterrows()]
    if npool > 1:
        pool = multiprocessing.Pool(processes=npool)
        logger.info(
            "Using a pool with size {} for nsamples={}"
            .format(npool, len(samples))
        )
        new_samples = np.array(pool.map(fill_sample, tqdm(fill_args, file=sys.stdout)))
        pool.close()
    else:
        new_samples = np.array([fill_sample(xx) for xx in tqdm(fill_args, file=sys.stdout)])

    samples['geocent_time'] = new_samples[:, 0]
    samples['luminosity_distance'] = new_samples[:, 1]
    samples['phase'] = new_samples[:, 2]
    return samples


def fill_sample(args):
    ii, sample, likelihood = args
    sample = dict(sample).copy()
    likelihood.parameters.update(dict(sample).copy())
    new_sample = likelihood.generate_posterior_sample_from_marginalized_likelihood()
    return new_sample["geocent_time"], new_sample["luminosity_distance"], new_sample["phase"]
>>>>>>> 775d682a
<|MERGE_RESOLUTION|>--- conflicted
+++ resolved
@@ -1183,43 +1183,6 @@
 
     # pass through a dictionary
     if isinstance(samples, dict):
-<<<<<<< HEAD
-        pass
-    elif isinstance(samples, DataFrame):
-        new_time_samples = list()
-        new_distance_samples = list()
-        new_phase_samples = list()
-        for ii in tqdm(range(len(samples)), file=sys.stdout):
-            sample = dict(samples.iloc[ii]).copy()
-            likelihood.parameters.update(sample)
-            new_sample = likelihood.generate_posterior_sample_from_marginalized_likelihood()
-            new_time_samples.append(new_sample['geocent_time'])
-            new_distance_samples.append(new_sample['luminosity_distance'])
-            new_phase_samples.append(new_sample['phase'])
-        samples['geocent_time'] = new_time_samples
-        samples['luminosity_distance'] = new_distance_samples
-        samples['phase'] = new_phase_samples
-    return samples
-
-
-def generate_sky_frame_parameters(samples, likelihood):
-    if isinstance(samples, dict):
-        likelihood.parameters.update(samples)
-        samples.update(likelihood.get_sky_frame_parameters())
-        return
-    elif not isinstance(samples, DataFrame):
-        raise ValueError
-
-    logger.info('Generating sky frame parameters.')
-    new_samples = list()
-    for ii in tqdm(range(len(samples)), file=sys.stdout):
-        sample = dict(samples.iloc[ii]).copy()
-        likelihood.parameters.update(sample)
-        new_samples.append(likelihood.get_sky_frame_parameters())
-    new_samples = DataFrame(new_samples)
-    for key in new_samples:
-        samples[key] = new_samples[key]
-=======
         return samples
     elif not isinstance(samples, DataFrame):
         raise ValueError("Unable to handle input samples of type {}".format(type(samples)))
@@ -1244,10 +1207,28 @@
     return samples
 
 
+def generate_sky_frame_parameters(samples, likelihood):
+    if isinstance(samples, dict):
+        likelihood.parameters.update(samples)
+        samples.update(likelihood.get_sky_frame_parameters())
+        return
+    elif not isinstance(samples, DataFrame):
+        raise ValueError
+
+    logger.info('Generating sky frame parameters.')
+    new_samples = list()
+    for ii in tqdm(range(len(samples)), file=sys.stdout):
+        sample = dict(samples.iloc[ii]).copy()
+        likelihood.parameters.update(sample)
+        new_samples.append(likelihood.get_sky_frame_parameters())
+    new_samples = DataFrame(new_samples)
+    for key in new_samples:
+        samples[key] = new_samples[key]
+
+
 def fill_sample(args):
     ii, sample, likelihood = args
     sample = dict(sample).copy()
     likelihood.parameters.update(dict(sample).copy())
     new_sample = likelihood.generate_posterior_sample_from_marginalized_likelihood()
-    return new_sample["geocent_time"], new_sample["luminosity_distance"], new_sample["phase"]
->>>>>>> 775d682a
+    return new_sample["geocent_time"], new_sample["luminosity_distance"], new_sample["phase"]