--- conflicted
+++ resolved
@@ -2,13 +2,9 @@
 
 import numpy as np
 from pandas import DataFrame
-<<<<<<< HEAD
 
-=======
+from .base_sampler import NestedSampler
 from ..utils import logger, check_directory_exists_and_if_not_mkdir
->>>>>>> d2797b95
-from .base_sampler import NestedSampler
-from ..utils import logger
 
 try:
     from cpnest import model as cpmodel, CPNest
