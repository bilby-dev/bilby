from __future__ import division

import re
from importlib import import_module
import os
from collections import OrderedDict
from future.utils import iteritems
import json
from io import open as ioopen

import numpy as np
import scipy.stats
from scipy.integrate import cumtrapz
from scipy.interpolate import interp1d
from scipy.special import erf, erfinv
from matplotlib.cbook import flatten

# Keep import bilby statement, it is necessary for some eval() statements
from .utils import BilbyJsonEncoder, decode_bilby_json, infer_parameters_from_function
from .utils import (
    check_directory_exists_and_if_not_mkdir,
    infer_args_from_method, logger
)


class PriorDict(OrderedDict):
    def __init__(self, dictionary=None, filename=None,
                 conversion_function=None):
        """ A set of priors

        Parameters
        ----------
        dictionary: Union[dict, str, None]
            If given, a dictionary to generate the prior set.
        filename: Union[str, None]
            If given, a file containing the prior to generate the prior set.
        conversion_function: func
            Function to convert between sampled parameters and constraints.
            Default is no conversion.
        """
        OrderedDict.__init__(self)
        if isinstance(dictionary, dict):
            self.from_dictionary(dictionary)
        elif type(dictionary) is str:
            logger.debug('Argument "dictionary" is a string.' +
                         ' Assuming it is intended as a file name.')
            self.from_file(dictionary)
        elif type(filename) is str:
            self.from_file(filename)
        elif dictionary is not None:
            raise ValueError("PriorDict input dictionary not understood")

        self.convert_floats_to_delta_functions()

        if conversion_function is not None:
            self.conversion_function = conversion_function
        else:
            self.conversion_function = self.default_conversion_function

    def evaluate_constraints(self, sample):
        out_sample = self.conversion_function(sample)
        prob = 1
        for key in self:
            if isinstance(self[key], Constraint) and key in out_sample:
                prob *= self[key].prob(out_sample[key])
        return prob

    def default_conversion_function(self, sample):
        """
        Placeholder parameter conversion function.

        Parameters
        ----------
        sample: dict
            Dictionary to convert

        Returns
        -------
        sample: dict
            Same as input
        """
        return sample

    def to_file(self, outdir, label):
        """ Write the prior distribution to file.

        Parameters
        ----------
        outdir: str
            output directory name
        label: str
            Output file naming scheme
        """

        check_directory_exists_and_if_not_mkdir(outdir)
        prior_file = os.path.join(outdir, "{}.prior".format(label))
        logger.debug("Writing priors to {}".format(prior_file))
        mvgs = []
        with open(prior_file, "w") as outfile:
            for key in self.keys():
                if isinstance(self[key], MultivariateGaussian):
                    mvgname = '_'.join(self[key].mvg.names) + '_mvg'
                    if mvgname not in mvgs:
                        mvgs.append(mvgname)
                        outfile.write(
                            "{} = {}\n".format(mvgname, self[key].mvg))
                    mvgstr = repr(self[key].mvg)
                    priorstr = repr(self[key])
                    outfile.write(
                        "{} = {}\n".format(key, priorstr.replace(mvgstr,
                                                                 mvgname)))
                else:
                    outfile.write(
                        "{} = {}\n".format(key, self[key]))

    def _get_json_dict(self):
        self.convert_floats_to_delta_functions()
        total_dict = {key: json.loads(self[key].to_json()) for key in self}
        total_dict["__prior_dict__"] = True
        total_dict["__module__"] = self.__module__
        total_dict["__name__"] = self.__class__.__name__
        return total_dict

    def to_json(self, outdir, label):
        check_directory_exists_and_if_not_mkdir(outdir)
        prior_file = os.path.join(outdir, "{}_prior.json".format(label))
        logger.debug("Writing priors to {}".format(prior_file))
        with open(prior_file, "w") as outfile:
            json.dump(self._get_json_dict(), outfile, cls=BilbyJsonEncoder,
                      indent=2)

    def from_file(self, filename):
        """ Reads in a prior from a file specification

        Parameters
        ----------
        filename: str
            Name of the file to be read in

        Notes
        -----
        Lines beginning with '#' or empty lines will be ignored.
        Priors can be loaded from:
            bilby.core.prior as, e.g.,    foo = Uniform(minimum=0, maximum=1)
            floats, e.g.,                 foo = 1
            bilby.gw.prior as, e.g.,      foo = bilby.gw.prior.AlignedSpin()
            other external modules, e.g., foo = my.module.CustomPrior(...)
        """

        comments = ['#', '\n']
        prior = dict()
        mvgdict = dict(inf=np.inf)  # evaluate inf as np.inf
        with ioopen(filename, 'r', encoding='unicode_escape') as f:
            for line in f:
                if line[0] in comments:
                    continue
                line.replace(' ', '')
                elements = line.split('=')
                key = elements[0].replace(' ', '')
                val = '='.join(elements[1:]).strip()
                cls = val.split('(')[0]
                args = '('.join(val.split('(')[1:])[:-1]
                try:
                    prior[key] = DeltaFunction(peak=float(cls))
                    logger.debug("{} converted ot DeltaFunction prior".format(
                        key))
                    continue
                except ValueError:
                    pass
                if "." in cls:
                    module = '.'.join(cls.split('.')[:-1])
                    cls = cls.split('.')[-1]
                else:
                    module = __name__
                cls = getattr(import_module(module), cls, cls)
                if key.lower() == "conversion_function":
                    setattr(self, key, cls)
                elif (cls.__name__ in ['MultivariateGaussianDist',
                                       'MultivariateNormalDist']):
                    if key not in mvgdict:
                        mvgdict[key] = eval(val, None, mvgdict)
                elif (cls.__name__ in ['MultivariateGaussian',
                                       'MultivariateNormal']):
                    prior[key] = eval(val, None, mvgdict)
                else:
                    try:
                        prior[key] = cls.from_repr(args)
                    except TypeError as e:
                        raise TypeError(
                            "Unable to parse dictionary file {}, bad line: {} "
                            "= {}. Error message {}".format(
                                filename, key, val, e))
        self.update(prior)

    @classmethod
    def _get_from_json_dict(cls, prior_dict):
        try:
            cls == getattr(
                import_module(prior_dict["__module__"]),
                prior_dict["__name__"])
        except ImportError:
            logger.debug("Cannot import prior module {}.{}".format(
                prior_dict["__module__"], prior_dict["__name__"]
            ))
        except KeyError:
            logger.debug("Cannot find module name to load")
        for key in ["__module__", "__name__", "__prior_dict__"]:
            if key in prior_dict:
                del prior_dict[key]
        obj = cls(dict())
        obj.from_dictionary(prior_dict)
        return obj

    @classmethod
    def from_json(cls, filename):
        """ Reads in a prior from a json file

        Parameters
        ----------
        filename: str
            Name of the file to be read in
        """
        with open(filename, "r") as ff:
            obj = json.load(ff, object_hook=decode_bilby_json)
        return obj

    def from_dictionary(self, dictionary):
        for key, val in iteritems(dictionary):
            if isinstance(val, str):
                try:
                    prior = eval(val)
                    if isinstance(prior, (Prior, float, int, str)):
                        val = prior
                except (NameError, SyntaxError, TypeError):
                    logger.debug(
                        "Failed to load dictionary value {} correctly"
                        .format(key))
                    pass
            elif isinstance(val, dict):
                logger.warning(
                    'Cannot convert {} into a prior object. '
                    'Leaving as dictionary.'.format(key))
            self[key] = val

    def convert_floats_to_delta_functions(self):
        """ Convert all float parameters to delta functions """
        for key in self:
            if isinstance(self[key], Prior):
                continue
            elif isinstance(self[key], float) or isinstance(self[key], int):
                self[key] = DeltaFunction(self[key])
                logger.debug(
                    "{} converted to delta function prior.".format(key))
            else:
                logger.debug(
                    "{} cannot be converted to delta function prior."
                    .format(key))

    def fill_priors(self, likelihood, default_priors_file=None):
        """
        Fill dictionary of priors based on required parameters of likelihood

        Any floats in prior will be converted to delta function prior. Any
        required, non-specified parameters will use the default.

        Note: if `likelihood` has `non_standard_sampling_parameter_keys`, then
        this will set-up default priors for those as well.

        Parameters
        ----------
        likelihood: bilby.likelihood.GravitationalWaveTransient instance
            Used to infer the set of parameters to fill the prior with
        default_priors_file: str, optional
            If given, a file containing the default priors.


        Returns
        -------
        prior: dict
            The filled prior dictionary

        """

        self.convert_floats_to_delta_functions()

        missing_keys = set(likelihood.parameters) - set(self.keys())

        for missing_key in missing_keys:
            if not self.test_redundancy(missing_key):
                default_prior = create_default_prior(missing_key, default_priors_file)
                if default_prior is None:
                    set_val = likelihood.parameters[missing_key]
                    logger.warning(
                        "Parameter {} has no default prior and is set to {}, this"
                        " will not be sampled and may cause an error."
                        .format(missing_key, set_val))
                else:
                    self[missing_key] = default_prior

        for key in self:
            self.test_redundancy(key)

    def sample(self, size=None):
        """Draw samples from the prior set

        Parameters
        ----------
        size: int or tuple of ints, optional
            See numpy.random.uniform docs

        Returns
        -------
        dict: Dictionary of the samples
        """
        return self.sample_subset_constrained(keys=list(self.keys()), size=size)

    def sample_subset(self, keys=iter([]), size=None):
        """Draw samples from the prior set for parameters which are not a DeltaFunction

        Parameters
        ----------
        keys: list
            List of prior keys to draw samples from
        size: int or tuple of ints, optional
            See numpy.random.uniform docs

        Returns
        -------
        dict: Dictionary of the drawn samples
        """
        self.convert_floats_to_delta_functions()
        samples = dict()
        for key in keys:
            if isinstance(self[key], Prior):
                if isinstance(self[key], Constraint):
                    continue
                else:
                    samples[key] = self[key].sample(size=size)
            else:
                logger.debug('{} not a known prior.'.format(key))
        return samples

    def sample_subset_constrained(self, keys=iter([]), size=None):
        if size is None or size == 1:
            while True:
                sample = self.sample_subset(keys=keys, size=size)
                if self.evaluate_constraints(sample):
                    return sample
        else:
            needed = np.prod(size)
            all_samples = {key: np.array([]) for key in keys}
            _first_key = list(all_samples.keys())[0]
            while len(all_samples[_first_key]) <= needed:
                samples = self.sample_subset(keys=keys, size=needed)
                keep = np.array(self.evaluate_constraints(samples), dtype=bool)
                for key in samples:
                    all_samples[key] = np.hstack(
                        [all_samples[key], samples[key][keep].flatten()])
            all_samples = {key: np.reshape(all_samples[key][:needed], size)
                           for key in all_samples
                           if not isinstance(self[key], Constraint)}
            return all_samples

    def prob(self, sample, **kwargs):
        """

        Parameters
        ----------
        sample: dict
            Dictionary of the samples of which we want to have the probability of
        kwargs:
            The keyword arguments are passed directly to `np.product`

        Returns
        -------
        float: Joint probability of all individual sample probabilities

        """
        prob = np.product([self[key].prob(sample[key])
                           for key in sample], **kwargs)

        if np.all(prob == 0.):
            return prob
        else:
            if isinstance(prob, float):
                if self.evaluate_constraints(sample):
                    return prob
                else:
                    return 0.
            else:
                constrained_prob = np.zeros_like(prob)
                keep = np.array(self.evaluate_constraints(sample), dtype=bool)
                constrained_prob[keep] = prob[keep]
                return constrained_prob

    def ln_prob(self, sample, axis=None):
        """

        Parameters
        ----------
        sample: dict
            Dictionary of the samples of which to calculate the log probability
        axis: None or int
            Axis along which the summation is performed

        Returns
        -------
        float or ndarray:
            Joint log probability of all the individual sample probabilities

        """
        ln_prob = np.sum([self[key].ln_prob(sample[key])
                          for key in sample], axis=axis)

        if np.all(np.isinf(ln_prob)):
            return ln_prob
        else:
            if isinstance(ln_prob, float):
                if self.evaluate_constraints(sample):
                    return ln_prob
                else:
                    return -np.inf
            else:
                constrained_ln_prob = -np.inf * np.ones_like(ln_prob)
                keep = np.array(self.evaluate_constraints(sample), dtype=bool)
                constrained_ln_prob[keep] = ln_prob[keep]
                return constrained_ln_prob

    def rescale(self, keys, theta):
        """Rescale samples from unit cube to prior

        Parameters
        ----------
        keys: list
            List of prior keys to be rescaled
        theta: list
            List of randomly drawn values on a unit cube associated with the prior keys

        Returns
        -------
        list: List of floats containing the rescaled sample
        """
        return list(flatten([self[key].rescale(sample) for key, sample in zip(keys, theta)]))

    def test_redundancy(self, key, disable_logging=False):
        """Empty redundancy test, should be overwritten in subclasses"""
        return False

    def test_has_redundant_keys(self):
        """
        Test whether there are redundant keys in self.

        Return
        ------
        bool: Whether there are redundancies or not
        """
        redundant = False
        for key in self:
            if isinstance(self[key], Constraint):
                continue
            temp = self.copy()
            del temp[key]
            if temp.test_redundancy(key, disable_logging=True):
                logger.warning('{} is a redundant key in this {}.'
                               .format(key, self.__class__.__name__))
                redundant = True
        return redundant

    def copy(self):
        """
        We have to overwrite the copy method as it fails due to the presence of
        defaults.
        """
        return self.__class__(dictionary=OrderedDict(self))


class PriorSet(PriorDict):

    def __init__(self, dictionary=None, filename=None):
        """ DEPRECATED: USE PriorDict INSTEAD"""
        logger.warning("The name 'PriorSet' is deprecated use 'PriorDict' instead")
        super(PriorSet, self).__init__(dictionary, filename)


class ConditionalPriorDict(PriorDict):

    def __init__(self, dictionary=None, filename=None):
        """

        Parameters
        ----------
        dictionary: dict
            See parent class
        filename: str
            See parent class
        """
        self._conditional_keys = []
        self._unconditional_keys = []
        self._sorted_keys = []
        self._rescale_keys = []
        self._rescale_indexes = []
        self._least_recently_rescaled_keys = []
        super(ConditionalPriorDict, self).__init__(dictionary=dictionary, filename=filename)
        self._resolved = False
        self._resolve_conditions()

    def _resolve_conditions(self):
        """ Resolves how variables depend on each other and automatically sorts them into the right order """
        conditioned_keys_unsorted = [key for key in self.keys() if hasattr(self[key], 'condition_func')]
        self._unconditional_keys = [key for key in self.keys() if not hasattr(self[key], 'condition_func')]
        self._conditional_keys = []
        checked_keys = self._unconditional_keys.copy()
        for i in range(len(self)):
            for key in conditioned_keys_unsorted:
                if self._check_conditions_resolved(key, checked_keys):
                    checked_keys.append(key)
                    self._conditional_keys.append(key)
                    conditioned_keys_unsorted.remove(key)

        self._sorted_keys = self._unconditional_keys.copy()
        self._sorted_keys.extend(self.conditional_keys)
        self._resolved = True

        if len(conditioned_keys_unsorted) != 0:
            self._resolved = False

    def _check_conditions_resolved(self, key, sampled_keys):
        """ Checks if all required variables have already been sampled so we can sample this key """
        conditions_resolved = True
        for k in self[key].required_variables:
            if k not in sampled_keys:
                conditions_resolved = False
        return conditions_resolved

    def sample_subset(self, keys=iter([]), size=None):
        self.convert_floats_to_delta_functions()
        subset_dict = ConditionalPriorDict({key: self[key] for key in keys})
        if not subset_dict._resolved:
            raise IllegalConditionsException("The current set of priors contains unresolveable conditions.")
        res = dict()
        for key in subset_dict.sorted_keys:
            res[key] = subset_dict[key].sample(size=size, **subset_dict.get_required_variables(key))
        return res

    def get_required_variables(self, key):
        """ Returns the required variables to sample a given conditional key.

        Parameters
        ----------
        key : str
            Name of the key that we want to know the required variables for

        Returns
        ----------
        dict: key/value pairs of the required variables
        """
        return {k: self[k].least_recently_sampled for k in getattr(self[key], 'required_variables', [])}

    def prob(self, sample, **kwargs):
        """

        Parameters
        ----------
        sample: dict
            Dictionary of the samples of which we want to have the probability of
        kwargs:
            The keyword arguments are passed directly to `np.product`

        Returns
        -------
        float: Joint probability of all individual sample probabilities

        """
        self._check_resolved()
        for key, value in sample.items():
            self[key].least_recently_sampled = value
        res = [self[key].prob(sample[key], **self.get_required_variables(key)) for key in sample]
        return np.product(res, **kwargs)

    def ln_prob(self, sample, axis=None):
        """

        Parameters
        ----------
        sample: dict
            Dictionary of the samples of which we want to have the log probability of
        axis: Union[None, int]
            Axis along which the summation is performed

        Returns
        -------
        float: Joint log probability of all the individual sample probabilities

        """
        self._check_resolved()
        for key, value in sample.items():
            self[key].least_recently_sampled = value
        res = [self[key].ln_prob(sample[key], **self.get_required_variables(key)) for key in sample]
        return np.sum(res, axis=axis)

    def rescale(self, keys, theta):
        """Rescale samples from unit cube to prior

        Parameters
        ----------
        keys: list
            List of prior keys to be rescaled
        theta: list
            List of randomly drawn values on a unit cube associated with the prior keys

        Returns
        -------
        list: List of floats containing the rescaled sample
        """
        self._check_resolved()
        self._update_rescale_keys(keys)
        result = OrderedDict(dict())
        for key, index in zip(self._rescale_keys, self._rescale_indexes):
            required_variables = {k: result[k] for k in getattr(self[key], 'required_variables', [])}
            result[key] = self[key].rescale(theta[index], **required_variables)
        return list(result.values())

    def _update_rescale_keys(self, keys):
        if not keys == self._least_recently_rescaled_keys:
            self._set_rescale_keys_and_indexes(keys)
            self._least_recently_rescaled_keys = keys

    def _set_rescale_keys_and_indexes(self, keys):
        unconditional_keys, unconditional_idxs, _ = np.intersect1d(keys, self.unconditional_keys, return_indices=True)
        conditional_keys, conditional_idxs, _ = np.intersect1d(keys, self.conditional_keys, return_indices=True)
        self._rescale_keys = np.append(unconditional_keys, conditional_keys)
        self._rescale_indexes = np.append(unconditional_idxs, conditional_idxs)

    def _check_resolved(self):
        if not self._resolved:
            raise IllegalConditionsException("The current set of priors contains unresolveable conditions.")

    @property
    def conditional_keys(self):
        return self._conditional_keys

    @property
    def unconditional_keys(self):
        return self._unconditional_keys

    @property
    def sorted_keys(self):
        return self.unconditional_keys + self.conditional_keys

    def __setitem__(self, key, value):
        super(ConditionalPriorDict, self).__setitem__(key, value)
        self._resolve_conditions()

    def __delitem__(self, key):
        super(ConditionalPriorDict, self).__delitem__(key)
        self._resolve_conditions()


def create_default_prior(name, default_priors_file=None):
    """Make a default prior for a parameter with a known name.

    Parameters
    ----------
    name: str
        Parameter name
    default_priors_file: str, optional
        If given, a file containing the default priors.

    Return
    ------
    prior: Prior
        Default prior distribution for that parameter, if unknown None is
        returned.
    """

    if default_priors_file is None:
        logger.debug(
            "No prior file given.")
        prior = None
    else:
        default_priors = PriorDict(filename=default_priors_file)
        if name in default_priors.keys():
            prior = default_priors[name]
        else:
            logger.debug(
                "No default prior found for variable {}.".format(name))
            prior = None
    return prior


class Prior(object):
    _default_latex_labels = dict()

    def __init__(self, name=None, latex_label=None, unit=None, minimum=-np.inf,
                 maximum=np.inf, boundary=None):
        """ Implements a Prior object

        Parameters
        ----------
        name: str, optional
            Name associated with prior.
        latex_label: str, optional
            Latex label associated with prior, used for plotting.
        unit: str, optional
            If given, a Latex string describing the units of the parameter.
        minimum: float, optional
            Minimum of the domain, default=-np.inf
        maximum: float, optional
            Maximum of the domain, default=np.inf
        boundary: str, optional
            The boundary condition of the prior, can be 'periodic', 'reflective'
            Currently implemented in cpnest, dynesty and pymultinest.
        """
        self.name = name
        self.latex_label = latex_label
        self.unit = unit
        self.minimum = minimum
        self.maximum = maximum
        self.least_recently_sampled = None
        self.boundary = boundary

    def __call__(self):
        """Overrides the __call__ special method. Calls the sample method.

        Returns
        -------
        float: The return value of the sample method.
        """
        return self.sample()

    def __eq__(self, other):
        if self.__class__ != other.__class__:
            return False
        if sorted(self.__dict__.keys()) != sorted(other.__dict__.keys()):
            return False
        for key in self.__dict__:
            if type(self.__dict__[key]) is np.ndarray:
                if not np.array_equal(self.__dict__[key], other.__dict__[key]):
                    return False
            elif isinstance(self.__dict__[key], type(scipy.stats.beta(1., 1.))):
                continue
            else:
                if not self.__dict__[key] == other.__dict__[key]:
                    return False
        return True

    def sample(self, size=None):
        """Draw a sample from the prior

        Parameters
        ----------
        size: int or tuple of ints, optional
            See numpy.random.uniform docs

        Returns
        -------
        float: A random number between 0 and 1, rescaled to match the distribution of this Prior

        """
        self.least_recently_sampled = self.rescale(np.random.uniform(0, 1, size))
        return self.least_recently_sampled

    def rescale(self, val):
        """
        'Rescale' a sample from the unit line element to the prior.

        This should be overwritten by each subclass.

        Parameters
        ----------
        val: Union[float, int, array_like]
            A random number between 0 and 1

        Returns
        -------
        None

        """
        return None

    def prob(self, val):
        """Return the prior probability of val, this should be overwritten

        Parameters
        ----------
        val: Union[float, int, array_like]

        Returns
        -------
        np.nan

        """
        return np.nan

    def cdf(self, val):
        """ Generic method to calculate CDF, can be overwritten in subclass """
        if np.any(np.isinf([self.minimum, self.maximum])):
            raise ValueError(
                "Unable to use the generic CDF calculation for priors with"
                "infinite support")
        x = np.linspace(self.minimum, self.maximum, 1000)
        pdf = self.prob(x)
        cdf = cumtrapz(pdf, x, initial=0)
        interp = interp1d(x, cdf, assume_sorted=True, bounds_error=False,
                          fill_value=(0, 1))
        return interp(val)

    def ln_prob(self, val):
        """Return the prior ln probability of val, this should be overwritten

        Parameters
        ----------
        val: Union[float, int, array_like]

        Returns
        -------
        np.nan

        """
        return np.log(self.prob(val))

    def is_in_prior_range(self, val):
        """Returns True if val is in the prior boundaries, zero otherwise

        Parameters
        ----------
        val: Union[float, int, array_like]

        Returns
        -------
        np.nan

        """
        return (val >= self.minimum) & (val <= self.maximum)

    @staticmethod
    def test_valid_for_rescaling(val):
        """Test if 0 < val < 1

        Parameters
        ----------
        val: Union[float, int, array_like]

        Raises
        -------
        ValueError: If val is not between 0 and 1
        """
        valarray = np.atleast_1d(val)
        tests = (valarray < 0) + (valarray > 1)
        if np.any(tests):
            raise ValueError("Number to be rescaled should be in [0, 1]")

    def __repr__(self):
        """Overrides the special method __repr__.

        Returns a representation of this instance that resembles how it is instantiated.
        Works correctly for all child classes

        Returns
        -------
        str: A string representation of this instance

        """
        prior_name = self.__class__.__name__
        instantiation_dict = self.get_instantiation_dict()
        args = ', '.join(['{}={}'.format(key, repr(instantiation_dict[key]))
                          for key in instantiation_dict])
        return "{}({})".format(prior_name, args)

    @property
    def _repr_dict(self):
        """
        Get a dictionary containing the arguments needed to reproduce this object.
        """
        property_names = {p for p in dir(self.__class__) if isinstance(getattr(self.__class__, p), property)}
        subclass_args = infer_args_from_method(self.__init__)
        dict_with_properties = self.__dict__.copy()
        for key in property_names.intersection(subclass_args):
            dict_with_properties[key] = getattr(self, key)
        return {key: dict_with_properties[key] for key in subclass_args}

    @property
    def is_fixed(self):
        """
        Returns True if the prior is fixed and should not be used in the sampler. Does this by checking if this instance
        is an instance of DeltaFunction.


        Returns
        -------
        bool: Whether it's fixed or not!

        """
        return isinstance(self, (Constraint, DeltaFunction))

    @property
    def latex_label(self):
        """Latex label that can be used for plots.

        Draws from a set of default labels if no label is given

        Returns
        -------
        str: A latex representation for this prior

        """
        return self.__latex_label

    @latex_label.setter
    def latex_label(self, latex_label=None):
        if latex_label is None:
            self.__latex_label = self.__default_latex_label
        else:
            self.__latex_label = latex_label

    @property
    def unit(self):
        return self.__unit

    @unit.setter
    def unit(self, unit):
        self.__unit = unit

    @property
    def latex_label_with_unit(self):
        """ If a unit is specified, returns a string of the latex label and unit """
        if self.unit is not None:
            return "{} [{}]".format(self.latex_label, self.unit)
        else:
            return self.latex_label

    @property
    def minimum(self):
        return self._minimum

    @minimum.setter
    def minimum(self, minimum):
        self._minimum = minimum

    @property
    def maximum(self):
        return self._maximum

    @maximum.setter
    def maximum(self, maximum):
        self._maximum = maximum

    def get_instantiation_dict(self):
        subclass_args = infer_args_from_method(self.__init__)
        property_names = [p for p in dir(self.__class__)
                          if isinstance(getattr(self.__class__, p), property)]
        dict_with_properties = self.__dict__.copy()
        for key in property_names:
            dict_with_properties[key] = getattr(self, key)
        instantiation_dict = OrderedDict()
        for key in subclass_args:
            if key == 'condition_func':
                instantiation_dict[key] = str(dict_with_properties[key])
            else:
                instantiation_dict[key] = dict_with_properties[key]
        return instantiation_dict

    @property
    def boundary(self):
        return self._boundary

    @boundary.setter
    def boundary(self, boundary):
        if boundary not in ['periodic', 'reflective', None]:
            raise ValueError('{} is not a valid setting for prior boundaries'.format(boundary))
        self._boundary = boundary

    @property
    def __default_latex_label(self):
        if self.name in self._default_latex_labels.keys():
            label = self._default_latex_labels[self.name]
        else:
            label = self.name
        return label

    def to_json(self):
        return json.dumps(self, cls=BilbyJsonEncoder)

    @classmethod
    def from_json(cls, dct):
        return decode_bilby_json(dct)

    @classmethod
    def from_repr(cls, string):
        """Generate the prior from it's __repr__"""
        return cls._from_repr(string)

    @classmethod
    def _from_repr(cls, string):
        subclass_args = infer_args_from_method(cls.__init__)

        string = string.replace(' ', '')
        kwargs = cls._split_repr(string)
        for key in kwargs:
            val = kwargs[key]
            if key not in subclass_args:
                raise AttributeError('Unknown argument {} for class {}'.format(
                    key, cls.__name__))
            else:
                kwargs[key] = cls._parse_argument_string(val)
        return cls(**kwargs)

    @classmethod
    def _split_repr(cls, string):
        subclass_args = infer_args_from_method(cls.__init__)
        args = string.split(',')
        remove = list()
        for ii, key in enumerate(args):
            if '(' in key:
                jj = ii
                while ')' not in args[jj]:
                    jj += 1
                    args[ii] = ','.join([args[ii], args[jj]]).strip()
                    remove.append(jj)
        remove.reverse()
        for ii in remove:
            del args[ii]
        kwargs = dict()
        for ii, arg in enumerate(args):
            if '=' not in arg:
                logger.debug(
                    'Reading priors with non-keyword arguments is dangerous!')
                key = subclass_args[ii]
                val = arg
            else:
                split_arg = arg.split('=')
                key = split_arg[0]
                val = '='.join(split_arg[1:])
            kwargs[key] = val
        return kwargs

    @classmethod
    def _parse_argument_string(cls, val):
        if re.sub(r'\'.*\'', '', val) in ['r', 'u']:
            # If the val is a latex label like "r"\log(x)"' then ignore it
            pass
        elif '(' in val:
            other_cls = val.split('(')[0]
            vals = '('.join(val.split('(')[1:])[:-1]
            if "." in other_cls:
                module = '.'.join(other_cls.split('.')[:-1])
                other_cls = other_cls.split('.')[-1]
            else:
                module = __name__
            other_cls = getattr(import_module(module), other_cls)
            val = other_cls.from_repr(vals)
        elif "'" in val:
            val = val.strip("'")
        elif val == 'None':
            val = None
        else:
            try:
                val = eval(val, dict(), dict(np=np))
            except NameError:
                raise TypeError()
        return val


class Constraint(Prior):

    def __init__(self, minimum, maximum, name=None, latex_label=None,
                 unit=None):
        Prior.__init__(self, minimum=minimum, maximum=maximum, name=name,
                       latex_label=latex_label, unit=unit)

    def prob(self, val):
        return (val > self.minimum) & (val < self.maximum)

    def ln_prob(self, val):
        return np.log((val > self.minimum) & (val < self.maximum))


class DeltaFunction(Prior):

    def __init__(self, peak, name=None, latex_label=None, unit=None):
        """Dirac delta function prior, this always returns peak.

        Parameters
        ----------
        peak: float
            Peak value of the delta function
        name: str
            See superclass
        latex_label: str
            See superclass
        unit: str
            See superclass

        """
        Prior.__init__(self, name=name, latex_label=latex_label, unit=unit,
                       minimum=peak, maximum=peak)
        self.peak = peak

    def rescale(self, val):
        """Rescale everything to the peak with the correct shape.

        Parameters
        ----------
        val: Union[float, int, array_like]

        Returns
        -------
        float: Rescaled probability, equivalent to peak
        """
        self.test_valid_for_rescaling(val)
        return self.peak * val ** 0

    def prob(self, val):
        """Return the prior probability of val

        Parameters
        ----------
        val: Union[float, int, array_like]

        Returns
        -------
         Union[float, array_like]: np.inf if val = peak, 0 otherwise

        """
        at_peak = (val == self.peak)
        return np.nan_to_num(np.multiply(at_peak, np.inf))

    def cdf(self, val):
        return np.ones_like(val) * (val > self.peak)


class PowerLaw(Prior):

    def __init__(self, alpha, minimum, maximum, name=None, latex_label=None,
                 unit=None, boundary=None):
        """Power law with bounds and alpha, spectral index

        Parameters
        ----------
        alpha: float
            Power law exponent parameter
        minimum: float
            See superclass
        maximum: float
            See superclass
        name: str
            See superclass
        latex_label: str
            See superclass
        unit: str
            See superclass
        boundary: str
            See superclass
        """
        Prior.__init__(self, name=name, latex_label=latex_label,
                       minimum=minimum, maximum=maximum, unit=unit,
                       boundary=boundary)
        self.alpha = alpha

    def rescale(self, val):
        """
        'Rescale' a sample from the unit line element to the power-law prior.

        This maps to the inverse CDF. This has been analytically solved for this case.

        Parameters
        ----------
        val: Union[float, int, array_like]
            Uniform probability

        Returns
        -------
        Union[float, array_like]: Rescaled probability
        """
        self.test_valid_for_rescaling(val)
        if self.alpha == -1:
            return self.minimum * np.exp(val * np.log(self.maximum / self.minimum))
        else:
            return (self.minimum ** (1 + self.alpha) + val *
                    (self.maximum ** (1 + self.alpha) - self.minimum ** (1 + self.alpha))) ** (1. / (1 + self.alpha))

    def prob(self, val):
        """Return the prior probability of val

        Parameters
        ----------
        val: Union[float, int, array_like]

        Returns
        -------
        float: Prior probability of val
        """
        if self.alpha == -1:
            return np.nan_to_num(1 / val / np.log(self.maximum / self.minimum)) * self.is_in_prior_range(val)
        else:
            return np.nan_to_num(val ** self.alpha * (1 + self.alpha) /
                                 (self.maximum ** (1 + self.alpha) -
                                  self.minimum ** (1 + self.alpha))) * self.is_in_prior_range(val)

    def ln_prob(self, val):
        """Return the logarithmic prior probability of val

        Parameters
        ----------
        val: Union[float, int, array_like]

        Returns
        -------
        float:

        """
        if self.alpha == -1:
            normalising = 1. / np.log(self.maximum / self.minimum)
        else:
            normalising = (1 + self.alpha) / (self.maximum ** (1 + self.alpha) -
                                              self.minimum ** (1 + self.alpha))

        return (self.alpha * np.nan_to_num(np.log(val)) + np.log(normalising)) + np.log(
            1. * self.is_in_prior_range(val))

    def cdf(self, val):
        if self.alpha == -1:
            _cdf = (
                np.log(val / self.minimum) /
                np.log(self.maximum / self.minimum))
        else:
            _cdf = np.atleast_1d(
                val**(self.alpha + 1) - self.minimum**(self.alpha + 1)
            ) / (
                self.maximum**(self.alpha + 1) - self.minimum**(self.alpha + 1))
        _cdf = np.minimum(_cdf, 1)
        _cdf = np.maximum(_cdf, 0)
        return _cdf


class Uniform(Prior):

    def __init__(self, minimum, maximum, name=None, latex_label=None,
                 unit=None, boundary=None):
        """Uniform prior with bounds

        Parameters
        ----------
        minimum: float
            See superclass
        maximum: float
            See superclass
        name: str
            See superclass
        latex_label: str
            See superclass
        unit: str
            See superclass
        boundary: str
            See superclass
        """
        Prior.__init__(self, name=name, latex_label=latex_label,
                       minimum=minimum, maximum=maximum, unit=unit,
                       boundary=boundary)

    def rescale(self, val):
        """
        'Rescale' a sample from the unit line element to the power-law prior.

        This maps to the inverse CDF. This has been analytically solved for this case.

        Parameters
        ----------
        val: Union[float, int, array_like]
            Uniform probability

        Returns
        -------
        Union[float, array_like]: Rescaled probability
        """
        self.test_valid_for_rescaling(val)
        return self.minimum + val * (self.maximum - self.minimum)

    def prob(self, val):
        """Return the prior probability of val

        Parameters
        ----------
        val: Union[float, int, array_like]

        Returns
        -------
        float: Prior probability of val
        """
        return scipy.stats.uniform.pdf(val, loc=self.minimum,
                                       scale=self.maximum - self.minimum)

    def ln_prob(self, val):
        """Return the log prior probability of val

        Parameters
        ----------
        val: Union[float, int, array_like]

        Returns
        -------
        float: log probability of val
        """
        return scipy.stats.uniform.logpdf(val, loc=self.minimum,
                                          scale=self.maximum - self.minimum)

    def cdf(self, val):
        _cdf = (val - self.minimum) / (self.maximum - self.minimum)
        _cdf = np.minimum(_cdf, 1)
        _cdf = np.maximum(_cdf, 0)
        return _cdf


class LogUniform(PowerLaw):

    def __init__(self, minimum, maximum, name=None, latex_label=None,
                 unit=None, boundary=None):
        """Log-Uniform prior with bounds

        Parameters
        ----------
        minimum: float
            See superclass
        maximum: float
            See superclass
        name: str
            See superclass
        latex_label: str
            See superclass
        unit: str
            See superclass
        boundary: str
            See superclass
        """
        PowerLaw.__init__(self, name=name, latex_label=latex_label, unit=unit,
                          minimum=minimum, maximum=maximum, alpha=-1, boundary=boundary)
        if self.minimum <= 0:
            logger.warning('You specified a uniform-in-log prior with minimum={}'.format(self.minimum))


class SymmetricLogUniform(Prior):

    def __init__(self, minimum, maximum, name=None, latex_label=None,
                 unit=None, boundary=None):
        """Symmetric Log-Uniform distribtions with bounds

        This is identical to a Log-Uniform distribution, but mirrored about
        the zero-axis and subsequently normalized. As such, the distribution
        has support on the two regions [-maximum, -minimum] and [minimum,
        maximum].

        Parameters
        ----------
        minimum: float
            See superclass
        maximum: float
            See superclass
        name: str
            See superclass
        latex_label: str
            See superclass
        unit: str
            See superclass
        boundary: str
            See superclass
        """
        Prior.__init__(self, name=name, latex_label=latex_label,
                       minimum=minimum, maximum=maximum, unit=unit,
                       boundary=boundary)

    def rescale(self, val):
        """
        'Rescale' a sample from the unit line element to the power-law prior.

        This maps to the inverse CDF. This has been analytically solved for this case.

        Parameters
        ----------
        val: Union[float, int, array_like]
            Uniform probability

        Returns
        -------
        Union[float, array_like]: Rescaled probability
        """
        self.test_valid_for_rescaling(val)
        if val < 0.5:
            return -self.maximum * np.exp(-2 * val * np.log(self.maximum / self.minimum))
        elif val > 0.5:
            return self.minimum * np.exp(np.log(self.maximum / self.minimum) * (2 * val - 1))
        else:
            raise ValueError("Rescale not valid for val=0.5")

    def prob(self, val):
        """Return the prior probability of val

        Parameters
        ----------
        val: Union[float, int, array_like]

        Returns
        -------
        float: Prior probability of val
        """
        return (
            np.nan_to_num(0.5 / np.abs(val) / np.log(self.maximum / self.minimum)) *
            self.is_in_prior_range(val))

    def ln_prob(self, val):
        """Return the logarithmic prior probability of val

        Parameters
        ----------
        val: Union[float, int, array_like]

        Returns
        -------
        float:

        """
        return np.nan_to_num(- np.log(2 * np.abs(val)) - np.log(np.log(self.maximum / self.minimum)))


class Cosine(Prior):

    def __init__(self, name=None, latex_label=None, unit=None,
                 minimum=-np.pi / 2, maximum=np.pi / 2, boundary=None):
        """Cosine prior with bounds

        Parameters
        ----------
        minimum: float
            See superclass
        maximum: float
            See superclass
        name: str
            See superclass
        latex_label: str
            See superclass
        unit: str
            See superclass
        boundary: str
            See superclass
        """
        Prior.__init__(self, name=name, latex_label=latex_label, unit=unit,
                       minimum=minimum, maximum=maximum, boundary=boundary)

    def rescale(self, val):
        """
        'Rescale' a sample from the unit line element to a uniform in cosine prior.

        This maps to the inverse CDF. This has been analytically solved for this case.
        """
        self.test_valid_for_rescaling(val)
        norm = 1 / (np.sin(self.maximum) - np.sin(self.minimum))
        return np.arcsin(val / norm + np.sin(self.minimum))

    def prob(self, val):
        """Return the prior probability of val. Defined over [-pi/2, pi/2].

        Parameters
        ----------
        val: Union[float, int, array_like]

        Returns
        -------
        float: Prior probability of val
        """
        return np.cos(val) / 2 * self.is_in_prior_range(val)

    def cdf(self, val):
        _cdf = np.atleast_1d((np.sin(val) - np.sin(self.minimum)) /
                             (np.sin(self.maximum) - np.sin(self.minimum)))
        _cdf[val > self.maximum] = 1
        _cdf[val < self.minimum] = 0
        return _cdf


class Sine(Prior):

    def __init__(self, name=None, latex_label=None, unit=None, minimum=0,
                 maximum=np.pi, boundary=None):
        """Sine prior with bounds

        Parameters
        ----------
        minimum: float
            See superclass
        maximum: float
            See superclass
        name: str
            See superclass
        latex_label: str
            See superclass
        unit: str
            See superclass
        boundary: str
            See superclass
        """
        Prior.__init__(self, name=name, latex_label=latex_label, unit=unit,
                       minimum=minimum, maximum=maximum, boundary=boundary)

    def rescale(self, val):
        """
        'Rescale' a sample from the unit line element to a uniform in sine prior.

        This maps to the inverse CDF. This has been analytically solved for this case.
        """
        self.test_valid_for_rescaling(val)
        norm = 1 / (np.cos(self.minimum) - np.cos(self.maximum))
        return np.arccos(np.cos(self.minimum) - val / norm)

    def prob(self, val):
        """Return the prior probability of val. Defined over [0, pi].

        Parameters
        ----------
        val: Union[float, int, array_like]

        Returns
        -------
        Union[float, array_like]: Prior probability of val
        """
        return np.sin(val) / 2 * self.is_in_prior_range(val)

    def cdf(self, val):
        _cdf = np.atleast_1d((np.cos(val) - np.cos(self.minimum)) /
                             (np.cos(self.maximum) - np.cos(self.minimum)))
        _cdf[val > self.maximum] = 1
        _cdf[val < self.minimum] = 0
        return _cdf


class Gaussian(Prior):

    def __init__(self, mu, sigma, name=None, latex_label=None, unit=None, boundary=None):
        """Gaussian prior with mean mu and width sigma

        Parameters
        ----------
        mu: float
            Mean of the Gaussian prior
        sigma:
            Width/Standard deviation of the Gaussian prior
        name: str
            See superclass
        latex_label: str
            See superclass
        unit: str
            See superclass
        boundary: str
            See superclass
        """
        Prior.__init__(self, name=name, latex_label=latex_label, unit=unit, boundary=boundary)
        self.mu = mu
        self.sigma = sigma

    def rescale(self, val):
        """
        'Rescale' a sample from the unit line element to the appropriate Gaussian prior.

        Parameters
        ----------
        val: Union[float, int, array_like]

        This maps to the inverse CDF. This has been analytically solved for this case.
        """
        self.test_valid_for_rescaling(val)
        return self.mu + erfinv(2 * val - 1) * 2 ** 0.5 * self.sigma

    def prob(self, val):
        """Return the prior probability of val.

        Parameters
        ----------
        val: Union[float, int, array_like]

        Returns
        -------
        Union[float, array_like]: Prior probability of val
        """
        return np.exp(-(self.mu - val) ** 2 / (2 * self.sigma ** 2)) / (2 * np.pi) ** 0.5 / self.sigma

    def ln_prob(self, val):
        """Return the Log prior probability of val.

        Parameters
        ----------
        val: Union[float, int, array_like]

        Returns
        -------
        Union[float, array_like]: Prior probability of val
        """

        return -0.5 * ((self.mu - val) ** 2 / self.sigma ** 2 + np.log(2 * np.pi * self.sigma ** 2))

    def cdf(self, val):
        return (1 - erf((self.mu - val) / 2**0.5 / self.sigma)) / 2


class Normal(Gaussian):

    def __init__(self, mu, sigma, name=None, latex_label=None, unit=None, boundary=None):
        """A synonym for the Gaussian distribution.

        Parameters
        ----------
        mu: float
            Mean of the Gaussian prior
        sigma: float
            Width/Standard deviation of the Gaussian prior
        name: str
            See superclass
        latex_label: str
            See superclass
        unit: str
            See superclass
        boundary: str
            See superclass
        """
        Gaussian.__init__(self, mu=mu, sigma=sigma, name=name, latex_label=latex_label,
                          unit=unit, boundary=boundary)


class TruncatedGaussian(Prior):

    def __init__(self, mu, sigma, minimum, maximum, name=None,
                 latex_label=None, unit=None, boundary=None):
        """Truncated Gaussian prior with mean mu and width sigma

        https://en.wikipedia.org/wiki/Truncated_normal_distribution

        Parameters
        ----------
        mu: float
            Mean of the Gaussian prior
        sigma:
            Width/Standard deviation of the Gaussian prior
        minimum: float
            See superclass
        maximum: float
            See superclass
        name: str
            See superclass
        latex_label: str
            See superclass
        unit: str
            See superclass
        boundary: str
            See superclass
        """
        Prior.__init__(self, name=name, latex_label=latex_label, unit=unit,
                       minimum=minimum, maximum=maximum, boundary=boundary)
        self.mu = mu
        self.sigma = sigma

    @property
    def normalisation(self):
        """ Calculates the proper normalisation of the truncated Gaussian

        Returns
        -------
        float: Proper normalisation of the truncated Gaussian
        """
        return (erf((self.maximum - self.mu) / 2 ** 0.5 / self.sigma) - erf(
            (self.minimum - self.mu) / 2 ** 0.5 / self.sigma)) / 2

    def rescale(self, val):
        """
        'Rescale' a sample from the unit line element to the appropriate truncated Gaussian prior.

        This maps to the inverse CDF. This has been analytically solved for this case.
        """
        self.test_valid_for_rescaling(val)
        return erfinv(2 * val * self.normalisation + erf(
            (self.minimum - self.mu) / 2 ** 0.5 / self.sigma)) * 2 ** 0.5 * self.sigma + self.mu

    def prob(self, val):
        """Return the prior probability of val.

        Parameters
        ----------
        val: Union[float, int, array_like]

        Returns
        -------
        float: Prior probability of val
        """
        return np.exp(-(self.mu - val) ** 2 / (2 * self.sigma ** 2)) / \
            (2 * np.pi) ** 0.5 / self.sigma / self.normalisation * self.is_in_prior_range(val)

    def cdf(self, val):
        _cdf = (erf((val - self.mu) / 2 ** 0.5 / self.sigma) - erf(
            (self.minimum - self.mu) / 2 ** 0.5 / self.sigma)) / 2 / self.normalisation
        _cdf[val > self.maximum] = 1
        _cdf[val < self.minimum] = 0
        return _cdf


class TruncatedNormal(TruncatedGaussian):

    def __init__(self, mu, sigma, minimum, maximum, name=None,
                 latex_label=None, unit=None, boundary=None):
        """A synonym for the TruncatedGaussian distribution.

        Parameters
        ----------
        mu: float
            Mean of the Gaussian prior
        sigma:
            Width/Standard deviation of the Gaussian prior
        minimum: float
            See superclass
        maximum: float
            See superclass
        name: str
            See superclass
        latex_label: str
            See superclass
        unit: str
            See superclass
        boundary: str
            See superclass
        """
        TruncatedGaussian.__init__(self, mu=mu, sigma=sigma, minimum=minimum,
                                   maximum=maximum, name=name, latex_label=latex_label,
                                   unit=unit, boundary=boundary)


class HalfGaussian(TruncatedGaussian):
    def __init__(self, sigma, name=None, latex_label=None, unit=None, boundary=None):
        """A Gaussian with its mode at zero, and truncated to only be positive.

        Parameters
        ----------
        sigma: float
            See superclass
        name: str
            See superclass
        latex_label: str
            See superclass
        unit: str
            See superclass
        boundary: str
            See superclass
        """
        TruncatedGaussian.__init__(self, 0., sigma, minimum=0., maximum=np.inf,
                                   name=name, latex_label=latex_label,
                                   unit=unit, boundary=boundary)


class HalfNormal(HalfGaussian):
    def __init__(self, sigma, name=None, latex_label=None, unit=None, boundary=None):
        """A synonym for the HalfGaussian distribution.

        Parameters
        ----------
        sigma: float
            See superclass
        name: str
            See superclass
        latex_label: str
            See superclass
        unit: str
            See superclass
        boundary: str
            See superclass
        """
        HalfGaussian.__init__(self, sigma=sigma, name=name,
                              latex_label=latex_label, unit=unit,
                              boundary=boundary)


class LogNormal(Prior):
    def __init__(self, mu, sigma, name=None, latex_label=None, unit=None, boundary=None):
        """Log-normal prior with mean mu and width sigma

        https://en.wikipedia.org/wiki/Log-normal_distribution

        Parameters
        ----------
        mu: float
            Mean of the Gaussian prior
        sigma:
            Width/Standard deviation of the Gaussian prior
        name: str
            See superclass
        latex_label: str
            See superclass
        unit: str
            See superclass
        boundary: str
            See superclass
        """
        Prior.__init__(self, name=name, minimum=0., latex_label=latex_label,
                       unit=unit, boundary=boundary)

        if sigma <= 0.:
            raise ValueError("For the LogGaussian prior the standard deviation must be positive")

        self.mu = mu
        self.sigma = sigma

    def rescale(self, val):
        """
        'Rescale' a sample from the unit line element to the appropriate LogNormal prior.

        This maps to the inverse CDF. This has been analytically solved for this case.
        """
        self.test_valid_for_rescaling(val)
        return scipy.stats.lognorm.ppf(val, self.sigma, scale=np.exp(self.mu))

    def prob(self, val):
        """Returns the prior probability of val.

        Parameters
        ----------
        val: Union[float, int, array_like]

        Returns
        -------
        Union[float, array_like]: Prior probability of val
        """

        return scipy.stats.lognorm.pdf(val, self.sigma, scale=np.exp(self.mu))

    def ln_prob(self, val):
        """Returns the log prior probability of val.

        Parameters
        ----------
        val: Union[float, int, array_like]

        Returns
        -------
        Union[float, array_like]: Prior probability of val
        """

        return scipy.stats.lognorm.logpdf(val, self.sigma, scale=np.exp(self.mu))

    def cdf(self, val):
        return scipy.stats.lognorm.cdf(val, self.sigma, scale=np.exp(self.mu))


class LogGaussian(LogNormal):
    def __init__(self, mu, sigma, name=None, latex_label=None, unit=None, boundary=None):
        """Synonym of LogNormal prior

        https://en.wikipedia.org/wiki/Log-normal_distribution

        Parameters
        ----------
        mu: float
            Mean of the Gaussian prior
        sigma:
            Width/Standard deviation of the Gaussian prior
        name: str
            See superclass
        latex_label: str
            See superclass
        unit: str
            See superclass
        boundary: str
            See superclass
        """
        LogNormal.__init__(self, mu=mu, sigma=sigma, name=name,
                           latex_label=latex_label, unit=unit, boundary=boundary)


class Exponential(Prior):
    def __init__(self, mu, name=None, latex_label=None, unit=None, boundary=None):
        """Exponential prior with mean mu

        Parameters
        ----------
        mu: float
            Mean of the Exponential prior
        name: str
            See superclass
        latex_label: str
            See superclass
        unit: str
            See superclass
        boundary: str
            See superclass
        """
        Prior.__init__(self, name=name, minimum=0., latex_label=latex_label,
                       unit=unit, boundary=boundary)
        self.mu = mu

    def rescale(self, val):
        """
        'Rescale' a sample from the unit line element to the appropriate Exponential prior.

        This maps to the inverse CDF. This has been analytically solved for this case.
        """
        self.test_valid_for_rescaling(val)
        return scipy.stats.expon.ppf(val, scale=self.mu)

    def prob(self, val):
        """Return the prior probability of val.

        Parameters
        ----------
        val: Union[float, int, array_like]

        Returns
        -------
        Union[float, array_like]: Prior probability of val
        """

        return scipy.stats.expon.pdf(val, scale=self.mu)

    def ln_prob(self, val):
        """Returns the log prior probability of val.

        Parameters
        ----------
        val: Union[float, int, array_like]

        Returns
        -------
        Union[float, array_like]: Prior probability of val
        """

        return scipy.stats.expon.logpdf(val, scale=self.mu)

    def cdf(self, val):
        return scipy.stats.expon.cdf(val, scale=self.mu)


class StudentT(Prior):
    def __init__(self, df, mu=0., scale=1., name=None, latex_label=None,
                 unit=None, boundary=None):
        """Student's t-distribution prior with number of degrees of freedom df,
        mean mu and scale

        https://en.wikipedia.org/wiki/Student%27s_t-distribution#Generalized_Student's_t-distribution

        Parameters
        ----------
        df: float
            Number of degrees of freedom for distribution
        mu: float
            Mean of the Student's t-prior
        scale:
            Width of the Student's t-prior
        name: str
            See superclass
        latex_label: str
            See superclass
        unit: str
            See superclass
        boundary: str
            See superclass
        """
        Prior.__init__(self, name=name, latex_label=latex_label, unit=unit, boundary=boundary)

        if df <= 0. or scale <= 0.:
            raise ValueError("For the StudentT prior the number of degrees of freedom and scale must be positive")

        self.df = df
        self.mu = mu
        self.scale = scale

    def rescale(self, val):
        """
        'Rescale' a sample from the unit line element to the appropriate Student's t-prior.

        This maps to the inverse CDF. This has been analytically solved for this case.
        """
        self.test_valid_for_rescaling(val)

        # use scipy distribution percentage point function (ppf)
        return scipy.stats.t.ppf(val, self.df, loc=self.mu, scale=self.scale)

    def prob(self, val):
        """Return the prior probability of val.

        Parameters
        ----------
        val: Union[float, int, array_like]

        Returns
        -------
        Union[float, array_like]: Prior probability of val
        """
        return scipy.stats.t.pdf(val, self.df, loc=self.mu, scale=self.scale)

    def ln_prob(self, val):
        """Returns the log prior probability of val.

        Parameters
        ----------
        val: Union[float, int, array_like]

        Returns
        -------
        Union[float, array_like]: Prior probability of val
        """

        return scipy.stats.t.logpdf(val, self.df, loc=self.mu, scale=self.scale)

    def cdf(self, val):
        return scipy.stats.t.cdf(val, self.df, loc=self.mu, scale=self.scale)


class Beta(Prior):
    def __init__(self, alpha, beta, minimum=0, maximum=1, name=None,
                 latex_label=None, unit=None, boundary=None):
        """Beta distribution

        https://en.wikipedia.org/wiki/Beta_distribution

        This wraps around
        https://docs.scipy.org/doc/scipy/reference/generated/scipy.stats.beta.html

        Parameters
        ----------
        alpha: float
            first shape parameter
        beta: float
            second shape parameter
        minimum: float
            See superclass
        maximum: float
            See superclass
        name: str
            See superclass
        latex_label: str
            See superclass
        unit: str
            See superclass
        boundary: str
            See superclass
        """
        if alpha <= 0. or beta <= 0.:
            raise ValueError("alpha and beta must both be positive values")

        self._alpha = alpha
        self._beta = beta
        self._minimum = minimum
        self._maximum = maximum
        Prior.__init__(self, minimum=minimum, maximum=maximum, name=name,
                       latex_label=latex_label, unit=unit, boundary=boundary)
        self._set_dist()

    def rescale(self, val):
        """
        'Rescale' a sample from the unit line element to the appropriate Beta prior.

        This maps to the inverse CDF. This has been analytically solved for this case.
        """
        self.test_valid_for_rescaling(val)

        # use scipy distribution percentage point function (ppf)
        return self._dist.ppf(val)

    def prob(self, val):
        """Return the prior probability of val.

        Parameters
        ----------
        val: Union[float, int, array_like]

        Returns
        -------
        Union[float, array_like]: Prior probability of val
        """

        spdf = self._dist.pdf(val)
        if np.all(np.isfinite(spdf)):
            return spdf

        # deal with the fact that if alpha or beta are < 1 you get infinities at 0 and 1
        if isinstance(val, np.ndarray):
            pdf = np.zeros(len(val))
            pdf[np.isfinite(spdf)] = spdf[np.isfinite]
            return spdf
        else:
            return 0.

    def ln_prob(self, val):
        """Returns the log prior probability of val.

        Parameters
        ----------
        val: Union[float, int, array_like]

        Returns
        -------
        Union[float, array_like]: Prior probability of val
        """

        spdf = self._dist.logpdf(val)
        if np.all(np.isfinite(spdf)):
            return spdf

        if isinstance(val, np.ndarray):
            pdf = -np.inf * np.ones(len(val))
            pdf[np.isfinite(spdf)] = spdf[np.isfinite]
            return spdf
        else:
            return -np.inf

    def cdf(self, val):
        return self._dist.cdf(val)

    def _set_dist(self):
        self._dist = scipy.stats.beta(
            a=self.alpha, b=self.beta, loc=self.minimum,
            scale=(self.maximum - self.minimum))

    @property
    def maximum(self):
        return self._maximum

    @maximum.setter
    def maximum(self, maximum):
        self._maximum = maximum
        self._set_dist()

    @property
    def minimum(self):
        return self._minimum

    @minimum.setter
    def minimum(self, minimum):
        self._minimum = minimum
        self._set_dist()

    @property
    def alpha(self):
        return self._alpha

    @alpha.setter
    def alpha(self, alpha):
        self._alpha = alpha
        self._set_dist()

    @property
    def beta(self):
        return self._beta

    @beta.setter
    def beta(self, beta):
        self._beta = beta
        self._set_dist()


class Logistic(Prior):
    def __init__(self, mu, scale, name=None, latex_label=None, unit=None, boundary=None):
        """Logistic distribution

        https://en.wikipedia.org/wiki/Logistic_distribution

        Parameters
        ----------
        mu: float
            Mean of the distribution
        scale: float
            Width of the distribution
        name: str
            See superclass
        latex_label: str
            See superclass
        unit: str
            See superclass
        boundary: str
            See superclass
        """
        Prior.__init__(self, name=name, latex_label=latex_label, unit=unit, boundary=boundary)

        if scale <= 0.:
            raise ValueError("For the Logistic prior the scale must be positive")

        self.mu = mu
        self.scale = scale

    def rescale(self, val):
        """
        'Rescale' a sample from the unit line element to the appropriate Logistic prior.

        This maps to the inverse CDF. This has been analytically solved for this case.
        """
        self.test_valid_for_rescaling(val)

        # use scipy distribution percentage point function (ppf)
        return scipy.stats.logistic.ppf(val, loc=self.mu, scale=self.scale)

    def prob(self, val):
        """Return the prior probability of val.

        Parameters
        ----------
        val: Union[float, int, array_like]

        Returns
        -------
        Union[float, array_like]: Prior probability of val
        """
        return scipy.stats.logistic.pdf(val, loc=self.mu, scale=self.scale)

    def ln_prob(self, val):
        """Returns the log prior probability of val.

        Parameters
        ----------
        val: Union[float, int, array_like]

        Returns
        -------
        Union[float, array_like]: Prior probability of val
        """

        return scipy.stats.logistic.logpdf(val, loc=self.mu, scale=self.scale)

    def cdf(self, val):
        return scipy.stats.logistic.cdf(val, loc=self.mu, scale=self.scale)


class Cauchy(Prior):
    def __init__(self, alpha, beta, name=None, latex_label=None, unit=None, boundary=None):
        """Cauchy distribution

        https://en.wikipedia.org/wiki/Cauchy_distribution

        Parameters
        ----------
        alpha: float
            Location parameter
        beta: float
            Scale parameter
        name: str
            See superclass
        latex_label: str
            See superclass
        unit: str
            See superclass
        boundary: str
            See superclass
        """
        Prior.__init__(self, name=name, latex_label=latex_label, unit=unit, boundary=boundary)

        if beta <= 0.:
            raise ValueError("For the Cauchy prior the scale must be positive")

        self.alpha = alpha
        self.beta = beta

    def rescale(self, val):
        """
        'Rescale' a sample from the unit line element to the appropriate Cauchy prior.

        This maps to the inverse CDF. This has been analytically solved for this case.
        """
        self.test_valid_for_rescaling(val)

        # use scipy distribution percentage point function (ppf)
        return scipy.stats.cauchy.ppf(val, loc=self.alpha, scale=self.beta)

    def prob(self, val):
        """Return the prior probability of val.

        Parameters
        ----------
        val: Union[float, int, array_like]

        Returns
        -------
        Union[float, array_like]: Prior probability of val
        """
        return scipy.stats.cauchy.pdf(val, loc=self.alpha, scale=self.beta)

    def ln_prob(self, val):
        """Return the log prior probability of val.

        Parameters
        ----------
        val: Union[float, int, array_like]

        Returns
        -------
        Union[float, array_like]: Log prior probability of val
        """
        return scipy.stats.cauchy.logpdf(val, loc=self.alpha, scale=self.beta)

    def cdf(self, val):
        return scipy.stats.cauchy.cdf(val, loc=self.alpha, scale=self.beta)


class Lorentzian(Cauchy):
    def __init__(self, alpha, beta, name=None, latex_label=None, unit=None, boundary=None):
        """Synonym for the Cauchy distribution

        https://en.wikipedia.org/wiki/Cauchy_distribution

        Parameters
        ----------
        alpha: float
            Location parameter
        beta: float
            Scale parameter
        name: str
            See superclass
        latex_label: str
            See superclass
        unit: str
            See superclass
        boundary: str
            See superclass
        """
        Cauchy.__init__(self, alpha=alpha, beta=beta, name=name,
                        latex_label=latex_label, unit=unit, boundary=boundary)


class Gamma(Prior):
    def __init__(self, k, theta=1., name=None, latex_label=None, unit=None, boundary=None):
        """Gamma distribution

        https://en.wikipedia.org/wiki/Gamma_distribution

        Parameters
        ----------
        k: float
            The shape parameter
        theta: float
            The scale parameter
        name: str
            See superclass
        latex_label: str
            See superclass
        unit: str
            See superclass
        boundary: str
            See superclass
        """
        Prior.__init__(self, name=name, minimum=0., latex_label=latex_label,
                       unit=unit, boundary=boundary)

        if k <= 0 or theta <= 0:
            raise ValueError("For the Gamma prior the shape and scale must be positive")

        self.k = k
        self.theta = theta

    def rescale(self, val):
        """
        'Rescale' a sample from the unit line element to the appropriate Gamma prior.

        This maps to the inverse CDF. This has been analytically solved for this case.
        """
        self.test_valid_for_rescaling(val)

        # use scipy distribution percentage point function (ppf)
        return scipy.stats.gamma.ppf(val, self.k, loc=0., scale=self.theta)

    def prob(self, val):
        """Return the prior probability of val.

        Parameters
        ----------
        val:  Union[float, int, array_like]

        Returns
        -------
         Union[float, array_like]: Prior probability of val
        """

        return scipy.stats.gamma.pdf(val, self.k, loc=0., scale=self.theta)

    def ln_prob(self, val):
        """Returns the log prior probability of val.

        Parameters
        ----------
        val: Union[float, int, array_like]

        Returns
        -------
        Union[float, array_like]: Prior probability of val
        """

        return scipy.stats.gamma.logpdf(val, self.k, loc=0., scale=self.theta)

    def cdf(self, val):
        return scipy.stats.gamma.cdf(val, self.k, loc=0., scale=self.theta)


class ChiSquared(Gamma):
    def __init__(self, nu, name=None, latex_label=None, unit=None, boundary=None):
        """Chi-squared distribution

        https://en.wikipedia.org/wiki/Chi-squared_distribution

        Parameters
        ----------
        nu: int
            Number of degrees of freedom
        name: str
            See superclass
        latex_label: str
            See superclass
        unit: str
            See superclass
        boundary: str
            See superclass
        """

        if nu <= 0 or not isinstance(nu, int):
            raise ValueError("For the ChiSquared prior the number of degrees of freedom must be a positive integer")

        Gamma.__init__(self, name=name, k=nu / 2., theta=2.,
                       latex_label=latex_label, unit=unit, boundary=boundary)

    @property
    def nu(self):
        return int(self.k * 2)

    @nu.setter
    def nu(self, nu):
        self.k = nu / 2.


class Interped(Prior):

    def __init__(self, xx, yy, minimum=np.nan, maximum=np.nan, name=None,
                 latex_label=None, unit=None, boundary=None):
        """Creates an interpolated prior function from arrays of xx and yy=p(xx)

        Parameters
        ----------
        xx: array_like
            x values for the to be interpolated prior function
        yy: array_like
            p(xx) values for the to be interpolated prior function
        minimum: float
            See superclass
        maximum: float
            See superclass
        name: str
            See superclass
        latex_label: str
            See superclass
        unit: str
            See superclass
        boundary: str
            See superclass

        Attributes
        ----------
        probability_density: scipy.interpolate.interp1d
            Interpolated prior probability distribution
        cumulative_distribution: scipy.interpolate.interp1d
            Interpolated cumulative prior probability distribution
        inverse_cumulative_distribution: scipy.interpolate.interp1d
            Inverted cumulative prior probability distribution
        YY: array_like
            Cumulative prior probability distribution

        """
        self.xx = xx
        self.yy = yy
        self.YY = None
        self.probability_density = None
        self.cumulative_distribution = None
        self.inverse_cumulative_distribution = None
        self.__all_interpolated = interp1d(x=xx, y=yy, bounds_error=False, fill_value=0)
        minimum = float(np.nanmax(np.array((min(xx), minimum))))
        maximum = float(np.nanmin(np.array((max(xx), maximum))))
        Prior.__init__(self, name=name, latex_label=latex_label, unit=unit,
                       minimum=minimum, maximum=maximum, boundary=boundary)
        self._update_instance()

    def __eq__(self, other):
        if self.__class__ != other.__class__:
            return False
        if np.array_equal(self.xx, other.xx) and np.array_equal(self.yy, other.yy):
            return True
        return False

    def prob(self, val):
        """Return the prior probability of val.

        Parameters
        ----------
        val:  Union[float, int, array_like]

        Returns
        -------
         Union[float, array_like]: Prior probability of val
        """
        return self.probability_density(val)

    def cdf(self, val):
        return self.cumulative_distribution(val)

    def rescale(self, val):
        """
        'Rescale' a sample from the unit line element to the prior.

        This maps to the inverse CDF. This is done using interpolation.
        """
        self.test_valid_for_rescaling(val)
        rescaled = self.inverse_cumulative_distribution(val)
        if rescaled.shape == ():
            rescaled = float(rescaled)
        return rescaled

    @property
    def minimum(self):
        """Return minimum of the prior distribution.

        Updates the prior distribution if minimum is set to a different value.

        Returns
        -------
        float: Minimum of the prior distribution

        """
        return self._minimum

    @minimum.setter
    def minimum(self, minimum):
        self._minimum = minimum
        if '_maximum' in self.__dict__ and self._maximum < np.inf:
            self._update_instance()

    @property
    def maximum(self):
        """Return maximum of the prior distribution.

        Updates the prior distribution if maximum is set to a different value.

        Returns
        -------
        float: Maximum of the prior distribution

        """
        return self._maximum

    @maximum.setter
    def maximum(self, maximum):
        self._maximum = maximum
        if '_minimum' in self.__dict__ and self._minimum < np.inf:
            self._update_instance()

    def _update_instance(self):
        self.xx = np.linspace(self.minimum, self.maximum, len(self.xx))
        self.yy = self.__all_interpolated(self.xx)
        self._initialize_attributes()

    def _initialize_attributes(self):
        if np.trapz(self.yy, self.xx) != 1:
            logger.debug('Supplied PDF for {} is not normalised, normalising.'.format(self.name))
        self.yy /= np.trapz(self.yy, self.xx)
        self.YY = cumtrapz(self.yy, self.xx, initial=0)
        # Need last element of cumulative distribution to be exactly one.
        self.YY[-1] = 1
        self.probability_density = interp1d(x=self.xx, y=self.yy, bounds_error=False, fill_value=0)
        self.cumulative_distribution = interp1d(x=self.xx, y=self.YY, bounds_error=False, fill_value=(0, 1))
        self.inverse_cumulative_distribution = interp1d(x=self.YY, y=self.xx, bounds_error=True)


class FromFile(Interped):

    def __init__(self, file_name, minimum=None, maximum=None, name=None,
                 latex_label=None, unit=None, boundary=None):
        """Creates an interpolated prior function from arrays of xx and yy=p(xx) extracted from a file

        Parameters
        ----------
        file_name: str
            Name of the file containing the xx and yy arrays
        minimum: float
            See superclass
        maximum: float
            See superclass
        name: str
            See superclass
        latex_label: str
            See superclass
        unit: str
            See superclass
        boundary: str
            See superclass

        """
        try:
            self.id = file_name
            xx, yy = np.genfromtxt(self.id).T
            Interped.__init__(self, xx=xx, yy=yy, minimum=minimum,
                              maximum=maximum, name=name, latex_label=latex_label,
                              unit=unit, boundary=boundary)
        except IOError:
            logger.warning("Can't load {}.".format(self.id))
            logger.warning("Format should be:")
            logger.warning(r"x\tp(x)")


class FermiDirac(Prior):
    def __init__(self, sigma, mu=None, r=None, name=None, latex_label=None,
                 unit=None):
        """A Fermi-Dirac type prior, with a fixed lower boundary at zero
        (see, e.g. Section 2.3.5 of [1]_). The probability distribution
        is defined by Equation 22 of [1]_.

        Parameters
        ----------
        sigma: float (required)
            The range over which the attenuation of the distribution happens
        mu: float
            The point at which the distribution falls to 50% of its maximum
            value
        r: float
            A value giving mu/sigma. This can be used instead of specifying
            mu.
        name: str
            See superclass
        latex_label: str
            See superclass
        unit: str
            See superclass

        References
        ----------

        .. [1] M. Pitkin, M. Isi, J. Veitch & G. Woan, `arXiv:1705.08978v1
           <https:arxiv.org/abs/1705.08978v1>`_, 2017.
        """
        Prior.__init__(self, name=name, latex_label=latex_label, unit=unit, minimum=0.)

        self.sigma = sigma

        if mu is None and r is None:
            raise ValueError("For the Fermi-Dirac prior either a 'mu' value or 'r' "
                             "value must be given.")

        if r is None and mu is not None:
            self.mu = mu
            self.r = self.mu / self.sigma
        else:
            self.r = r
            self.mu = self.sigma * self.r

        if self.r <= 0. or self.sigma <= 0.:
            raise ValueError("For the Fermi-Dirac prior the values of sigma and r "
                             "must be positive.")

    def rescale(self, val):
        """
        'Rescale' a sample from the unit line element to the appropriate Fermi-Dirac prior.

        Parameters
        ----------
        val: Union[float, int, array_like]

        This maps to the inverse CDF. This has been analytically solved for this case,
        see Equation 24 of [1]_.

        References
        ----------

        .. [1] M. Pitkin, M. Isi, J. Veitch & G. Woan, `arXiv:1705.08978v1
           <https:arxiv.org/abs/1705.08978v1>`_, 2017.
        """
        self.test_valid_for_rescaling(val)

        inv = (-np.exp(-1. * self.r) + (1. + np.exp(self.r))**-val +
               np.exp(-1. * self.r) * (1. + np.exp(self.r))**-val)

        # if val is 1 this will cause inv to be negative (due to numerical
        # issues), so return np.inf
        if isinstance(val, (float, int)):
            if inv < 0:
                return np.inf
            else:
                return -self.sigma * np.log(inv)
        else:
            idx = inv >= 0.
            tmpinv = np.inf * np.ones(len(np.atleast_1d(val)))
            tmpinv[idx] = -self.sigma * np.log(inv[idx])
            return tmpinv

    def prob(self, val):
        """Return the prior probability of val.

        Parameters
        ----------
        val: Union[float, int, array_like]

        Returns
        -------
        float: Prior probability of val
        """
        return np.exp(self.ln_prob(val))

    def ln_prob(self, val):
        """Return the log prior probability of val.

        Parameters
        ----------
        val: Union[float, int, array_like]

        Returns
        -------
        Union[float, array_like]: Log prior probability of val
        """

        norm = -np.log(self.sigma * np.log(1. + np.exp(self.r)))
        if isinstance(val, (float, int)):
            if val < self.minimum:
                return -np.inf
            else:
                return norm - np.logaddexp((val / self.sigma) - self.r, 0.)
        else:
            val = np.atleast_1d(val)
            lnp = -np.inf * np.ones(len(val))
            idx = val >= self.minimum
            lnp[idx] = norm - np.logaddexp((val[idx] / self.sigma) - self.r, 0.)
            return lnp


class MultivariateGaussianDist(object):

    def __init__(self, names, nmodes=1, mus=None, sigmas=None, corrcoefs=None,
                 covs=None, weights=None, bounds=None):
        """
        A class defining a multi-variate Gaussian, allowing multiple modes for
        a Gaussian mixture model.

        Note: if using a multivariate Gaussian prior, with bounds, this can
        lead to biases in the marginal likelihood estimate and posterior
        estimate for nested samplers routines that rely on sampling from a unit
        hypercube and having a prior transform, e.g., nestle, dynesty and
        MultiNest.

        Parameters
        ----------
        names: list
            A list of the parameter names in the multivariate Gaussian. The
            listed parameters must have the same order that they appear in
            the lists of means, standard deviations, and the correlation
            coefficient, or covariance, matrices.
        nmodes: int
            The number of modes for the mixture model. This defaults to 1,
            which will be checked against the shape of the other inputs.
        mus: array_like
            A list of lists of means of each mode in a multivariate Gaussian
            mixture model. A single list can be given for a single mode. If
            this is None then means at zero will be assumed.
        sigmas: array_like
            A list of lists of the standard deviations of each mode of the
            multivariate Gaussian. If supplying a correlation coefficient
            matrix rather than a covariance matrix these values must be given.
            If this is None unit variances will be assumed.
        corrcoefs: array
            A list of square matrices containing the correlation coefficients
            of the parameters for each mode. If this is None it will be assumed
            that the parameters are uncorrelated.
        covs: array
            A list of square matrices containing the covariance matrix of the
            multivariate Gaussian.
        weights: list
            A list of weights (relative probabilities) for each mode of the
            multivariate Gaussian. This will default to equal weights for each
            mode.
        bounds: list
            A list of bounds on each parameter. The defaults are for bounds at
            +/- infinity.
        """

        if not isinstance(names, list):
            self.names = [names]
        else:
            self.names = names

        self.num_vars = len(self.names)  # the number of parameters

        # set the bounds for each parameter
        if isinstance(bounds, list):
            if len(bounds) != len(self):
                raise ValueError("Wrong number of parameter bounds")

            # check bounds
            for bound in bounds:
                if isinstance(bounds, (list, tuple, np.ndarray)):
                    if len(bound) != 2:
                        raise ValueError("Bounds must contain an upper and "
                                         "lower value.")
                    else:
                        if bound[1] <= bound[0]:
                            raise ValueError("Bounds are not properly set")
                else:
                    raise TypeError("Bound must be a list")

                logger.warning("If using bounded ranges on the multivariate "
                               "Gaussian this will lead to biased posteriors "
                               "for nested sampling routines that require "
                               "a prior transform.")
        else:
            bounds = [(-np.inf, np.inf) for _ in self.names]

        # set bounds as dictionary
        self.bounds = {name: val for name, val in zip(self.names, bounds)}

        self.mus = []
        self.covs = []
        self.corrcoefs = []
        self.sigmas = []
        self.weights = []
        self.eigvalues = []
        self.eigvectors = []
        self.sqeigvalues = []  # square root of the eigenvalues
        self.mvn = []  # list of multivariate normal distributions

        self._current_sample = {}  # initialise empty sample
        self._uncorrelated = None
        self._current_lnprob = None

        # put values in lists if required
        if nmodes == 1:
            if mus is not None:
                if len(np.shape(mus)) == 1:
                    mus = [mus]
                elif len(np.shape(mus)) == 0:
                    raise ValueError("Must supply a list of means")
            if sigmas is not None:
                if len(np.shape(sigmas)) == 1:
                    sigmas = [sigmas]
                elif len(np.shape(sigmas)) == 0:
                    raise ValueError("Must supply a list of standard "
                                     "deviations")
            if covs is not None:
                if isinstance(covs, np.ndarray):
                    covs = [covs]
                elif isinstance(covs, list):
                    if len(np.shape(covs)) == 2:
                        covs = [np.array(covs)]
                    elif len(np.shape(covs)) != 3:
                        raise TypeError("List of covariances the wrong shape")
                else:
                    raise TypeError("Must pass a list of covariances")
            if corrcoefs is not None:
                if isinstance(corrcoefs, np.ndarray):
                    corrcoefs = [corrcoefs]
                elif isinstance(corrcoefs, list):
                    if len(np.shape(corrcoefs)) == 2:
                        corrcoefs = [np.array(corrcoefs)]
                    elif len(np.shape(corrcoefs)) != 3:
                        raise TypeError("List of correlation coefficients the wrong shape")
                elif not isinstance(corrcoefs, list):
                    raise TypeError("Must pass a list of correlation "
                                    "coefficients")
            if weights is not None:
                if isinstance(weights, (int, float)):
                    weights = [weights]
                elif isinstance(weights, list):
                    if len(weights) != 1:
                        raise ValueError("Wrong number of weights given")

        for val in [mus, sigmas, covs, corrcoefs, weights]:
            if val is not None and not isinstance(val, list):
                raise TypeError("Value must be a list")
            else:
                if val is not None and len(val) != nmodes:
                    raise ValueError("Wrong number of modes given")

        # add the modes
        self.nmodes = 0
        for i in range(nmodes):
            mu = mus[i] if mus is not None else None
            sigma = sigmas[i] if sigmas is not None else None
            corrcoef = corrcoefs[i] if corrcoefs is not None else None
            cov = covs[i] if covs is not None else None
            weight = weights[i] if weights is not None else 1.

            self.add_mode(mu, sigma, corrcoef, cov, weight)

        # a dictionary of the parameters as requested by the prior
        self.requested_parameters = OrderedDict()
        self.reset_request()

        # a dictionary of the rescaled parameters
        self.rescale_parameters = OrderedDict()
        self.reset_rescale()

        # a list of sampled parameters
        self.reset_sampled()

    def reset_sampled(self):
        self.sampled_parameters = []
        self.current_sample = {}

    def filled_request(self):
        """
        Check if all requested parameters have been filled.
        """

        return not np.any([val is None for val in
                          self.requested_parameters.values()])

    def reset_request(self):
        """
        Reset the requested parameters to None.
        """

        for name in self.names:
            self.requested_parameters[name] = None

    def filled_rescale(self):
        """
        Check is all the rescaled parameters have been filled.
        """

        return not np.any([val is None for val in
                          self.rescale_parameters.values()])

    def reset_rescale(self):
        """
        Reset the rescaled parameters to None.
        """

        for name in self.names:
            self.rescale_parameters[name] = None

    def add_mode(self, mus=None, sigmas=None, corrcoef=None, cov=None,
                 weight=1.):
        """
        Add a new mode.
        """

        # add means
        if mus is not None:
            try:
                self.mus.append(list(mus))  # means
            except TypeError:
                raise TypeError("'mus' must be a list")
        else:
            self.mus.append(np.zeros(self.num_vars))

        # add the covariances if supplied
        if cov is not None:
            self.covs.append(np.asarray(cov))

            if len(self.covs[-1].shape) != 2:
                raise ValueError("Covariance matrix must be a 2d array")

            if (self.covs[-1].shape[0] != self.covs[-1].shape[1] or
                    self.covs[-1].shape[0] != self.num_vars):
                raise ValueError("Covariance shape is inconsistent")

            # check matrix is symmetric
            if not np.allclose(self.covs[-1], self.covs[-1].T):
                raise ValueError("Covariance matrix is not symmetric")

            self.sigmas.append(np.sqrt(np.diag(self.covs[-1])))  # standard deviations

            # convert covariance into a correlation coefficient matrix
            D = self.sigmas[-1] * np.identity(self.covs[-1].shape[0])
            Dinv = np.linalg.inv(D)
            self.corrcoefs.append(np.dot(np.dot(Dinv, self.covs[-1]), Dinv))
        elif corrcoef is not None and sigmas is not None:
            self.corrcoefs.append(np.asarray(corrcoef))

            if len(self.corrcoefs[-1].shape) != 2:
                raise ValueError("Correlation coefficient matrix must be a 2d "
                                 "array.")

            if (self.corrcoefs[-1].shape[0] != self.corrcoefs[-1].shape[1] or
                    self.corrcoefs[-1].shape[0] != self.num_vars):
                raise ValueError("Correlation coefficient matrix shape is "
                                 "inconsistent")

            # check matrix is symmetric
            if not np.allclose(self.corrcoefs[-1], self.corrcoefs[-1].T):
                raise ValueError("Correlation coefficient matrix is not "
                                 "symmetric")

            # check diagonal is all ones
            if not np.all(np.diag(self.corrcoefs[-1]) == 1.):
                raise ValueError("Correlation coefficient matrix is not"
                                 "correct")

            try:
                self.sigmas.append(list(sigmas))  # standard deviations
            except TypeError:
                raise TypeError("'sigmas' must be a list")

            if len(self.sigmas[-1]) != self.num_vars:
                raise ValueError("Number of standard deviations must be the "
                                 "same as the number of parameters.")

            # convert correlation coefficients to covariance matrix
            D = self.sigmas[-1] * np.identity(self.corrcoefs[-1].shape[0])
            self.covs.append(np.dot(D, np.dot(self.corrcoefs[-1], D)))
        else:
            # set unit variance uncorrelated covariance
            self.corrcoefs.append(np.eye(self.num_vars))
            self.covs.append(np.eye(self.num_vars))
            self.sigmas.append(np.ones(self.num_vars))

        # get eigen values and vectors
        try:
            evals, evecs = np.linalg.eig(self.corrcoefs[-1])
            self.eigvalues.append(evals)
            self.eigvectors.append(evecs)
        except Exception as e:
            raise RuntimeError("Problem getting eigenvalues and vectors: "
                               "{}".format(e))

        # check eigenvalues are positive
        if np.any(self.eigvalues[-1] <= 0.):
            raise ValueError("Correlation coefficient matrix is not positive "
                             "definite")
        self.sqeigvalues.append(np.sqrt(self.eigvalues[-1]))

        # set the weights
        if weight is None:
            self.weights.append(1.)
        else:
            self.weights.append(weight)

        # set the cumulative relative weights
        self.cumweights = np.cumsum(self.weights) / np.sum(self.weights)

        # add the mode
        self.nmodes += 1

        # add multivariate Gaussian
        self.mvn.append(scipy.stats.multivariate_normal(mean=self.mus[-1],
                                                        cov=self.covs[-1]))

    def rescale(self, value, mode=None):
        """
        Rescale from a unit hypercube to multivariate Gaussian. Note that no
        bounds are applied in the rescale function.

        Parameters
        ----------
        value: array
            A 1d vector sample (one for each parameter) drawn from a uniform
            distribution between 0 and 1, or a 2d NxM array of samples where
            N is the number of samples and M is the number of parameters.
        mode: int
            Specify which mode to sample from. If not set then a mode is
            chosen randomly based on its weight.

        Returns
        -------
        array:
            An vector sample drawn from the multivariate Gaussian
            distribution.
        """

        # pick a mode (with a probability given by their weights)
        if mode is None:
            if self.nmodes == 1:
                mode = 0
            else:
                mode = np.argwhere(self.cumweights - np.random.rand() > 0)[0][0]

        samp = np.asarray(value)
        if len(samp.shape) == 1:
            samp = samp.reshape(1, self.num_vars)

        if len(samp.shape) != 2:
            raise ValueError("Array is the wrong shape")
        elif samp.shape[1] != self.num_vars:
            raise ValueError("Array is the wrong shape")

        # draw points from unit variance, uncorrelated Gaussian
        samp = erfinv(2. * samp - 1) * 2. ** 0.5

        # rotate and scale to the multivariate normal shape
        samp = self.mus[mode] + self.sigmas[mode] * np.einsum('ij,kj->ik',
                                                              samp * self.sqeigvalues[mode],
                                                              self.eigvectors[mode])

        return np.squeeze(samp)

    def sample(self, size=1, mode=None):
        """
        Draw, and set, a sample from the multivariate Gaussian.

        Parameters
        ----------
        mode: int
            Specify which mode to sample from. If not set then a mode is
            chosen randomly based on its weight.
        """

        if size is None:
            size = 1

        # samples drawn from unit variance uncorrelated multivariate Gaussian
        samps = np.zeros((size, len(self)))
        for i in range(size):
            inbound = False
            while not inbound:
                # sample the multivariate Gaussian keys
                vals = np.random.uniform(0, 1, len(self))

                samp = np.atleast_1d(self.rescale(vals, mode=mode))
                samps[i, :] = samp

                # check sample is in bounds (otherwise perform another draw)
                outbound = False
                for name, val in zip(self.names, samp):
                    if val < self.bounds[name][0] or val > self.bounds[name][1]:
                        outbound = True
                        break

                if not outbound:
                    inbound = True

        for i, name in enumerate(self.names):
            if size == 1:
                self.current_sample[name] = samps[:, i].flatten()[0]
            else:
                self.current_sample[name] = samps[:, i].flatten()

    def ln_prob(self, value):
        """
        Get the log-probability of a sample. For bounded priors the
        probability will not be properly normalised.

        Parameters
        ----------
        value: array_like
            A 1d vector of the sample, or 2d array of sample values with shape
            NxM, where N is the number of samples and M is the number of
            parameters.
        """

        samp = np.asarray(value)
        if len(samp.shape) == 1:
            samp = samp.reshape(1, self.num_vars)

        if len(samp.shape) != 2:
            raise ValueError("Array is the wrong shape")
        elif samp.shape[1] != self.num_vars:
            raise ValueError("Array is the wrong shape")

        # check sample(s) is within bounds
        outbounds = np.ones(samp.shape[0], dtype=np.bool)
        for s, bound in zip(samp.T, self.bounds.values()):
            outbounds = (s < bound[0]) | (s > bound[1])
            if np.any(outbounds):
                break

        lnprob = -np.inf * np.ones(samp.shape[0])
        for j in range(samp.shape[0]):
            # loop over the modes and sum the probabilities
            for i in range(self.nmodes):
                lnprob[j] = np.logaddexp(lnprob[j], self.mvn[i].logpdf(samp[j]))

        # set out-of-bounds values to -inf
        lnprob[outbounds] = -np.inf

        if samp.shape[0] == 1:
            return lnprob[0]
        else:
            return lnprob

    def prob(self, samp):
        """
        Get the probability of a sample. For bounded priors the
        probability will not be properly normalised.
        """

        return np.exp(self.ln_prob(samp))

    def get_instantiation_dict(self):
        subclass_args = infer_args_from_method(self.__init__)
        property_names = [p for p in dir(self.__class__)
                          if isinstance(getattr(self.__class__, p), property)]
        dict_with_properties = self.__dict__.copy()
        for key in property_names:
            dict_with_properties[key] = getattr(self, key)
        instantiation_dict = OrderedDict()
        for key in subclass_args:
            if isinstance(dict_with_properties[key], list):
                value = np.asarray(dict_with_properties[key]).tolist()
            else:
                value = dict_with_properties[key]
            instantiation_dict[key] = value
        return instantiation_dict

    def __len__(self):
        return len(self.names)

    def __repr__(self):
        """Overrides the special method __repr__.

        Returns a representation of this instance that resembles how it is instantiated.
        Works correctly for all child classes

        Returns
        -------
        str: A string representation of this instance

        """
        dist_name = self.__class__.__name__
        instantiation_dict = self.get_instantiation_dict()
        args = ', '.join(['{}={}'.format(key, repr(instantiation_dict[key]))
                          for key in instantiation_dict])
        return "{}({})".format(dist_name, args)

    def __eq__(self, other):
        if self.__class__ != other.__class__:
            return False
        if sorted(self.__dict__.keys()) != sorted(other.__dict__.keys()):
            return False
        for key in self.__dict__:
            if key == 'mvn':
                if len(self.__dict__[key]) != len(other.__dict__[key]):
                    return False
                for thismvn, othermvn in zip(self.__dict__[key], other.__dict__[key]):
                    if (not isinstance(thismvn, scipy.stats._multivariate.multivariate_normal_frozen) or
                            not isinstance(othermvn, scipy.stats._multivariate.multivariate_normal_frozen)):
                        return False
            elif isinstance(self.__dict__[key], (np.ndarray, list)):
                thisarr = np.asarray(self.__dict__[key])
                otherarr = np.asarray(other.__dict__[key])
                if thisarr.dtype == np.float and otherarr.dtype == np.float:
                    fin1 = np.isfinite(np.asarray(self.__dict__[key]))
                    fin2 = np.isfinite(np.asarray(other.__dict__[key]))
                    if not np.array_equal(fin1, fin2):
                        return False
                    if not np.allclose(thisarr[fin1], otherarr[fin2], atol=1e-15):
                        return False
                else:
                    if not np.array_equal(thisarr, otherarr):
                        return False
            else:
                if not self.__dict__[key] == other.__dict__[key]:
                    return False
        return True


class MultivariateNormalDist(MultivariateGaussianDist):

    def __init__(self, names, nmodes=1, mus=None, sigmas=None, corrcoefs=None,
                 covs=None, weights=None, bounds=None):
        """
        A synonym for the :class:`~bilby.core.prior.MultivariateGaussianDist`
        distribution.

        Parameters
        ----------
        names: list
            A list of the parameter names in the multivariate Gaussian. The
            listed parameters must have the same order that they appear in
            the lists of means, standard deviations, and the correlation
            coefficient, or covariance, matrices.
        nmodes: int
            The number of modes for the mixture model. This defaults to 1,
            which will be checked against the shape of the other inputs.
        mus: array_like
            A list of lists of means of each mode in a multivariate Gaussian
            mixture model. A single list can be given for a single mode. If
            this is None then means at zero will be assumed.
        sigmas: array_like
            A list of lists of the standard deviations of each mode of the
            multivariate Gaussian. If supplying a correlation coefficient
            matrix rather than a covariance matrix these values must be given.
            If this is None unit variances will be assumed.
        corrcoefs: array
            A list of square matrices containing the correlation coefficients
            of the parameters for each mode. If this is None it will be assumed
            that the parameters are uncorrelated.
        covs: array
            A list of square matrices containing the covariance matrix of the
            multivariate Gaussian.
        weights: list
            A list of weights (relative probabilities) for each mode of the
            multivariate Gaussian. This will default to equal weights for each
            mode.
        bounds: list
            A list of bounds on each parameter. The defaults are for bounds at
            +/- infinity.
        """
        MultivariateGaussianDist.__init__(self, names, nmodes=nmodes,
                                          mus=mus, sigmas=sigmas,
                                          corrcoefs=corrcoefs, covs=covs,
                                          weights=weights, bounds=bounds)


class MultivariateGaussian(Prior):

    def __init__(self, mvg, name=None, latex_label=None, unit=None):
        """
        A prior class for a multivariate Gaussian (mixture model) prior.

        Parameters
        ----------
        mvg: MultivariateGaussianDist
            A :class:`bilby.core.prior.MultivariateGaussianDist` object defining
            the multivariate Gaussian distribution. This object is not copied,
            as it needs to be shared across multiple priors, and as such its
            contents will be altered by the prior.
        name: str
            See superclass
        latex_label: str
            See superclass
        unit: str
            See superclass

        """

        if not isinstance(mvg, MultivariateGaussianDist):
            raise TypeError("Must supply a multivariate Gaussian object")

        # check name is in the MultivariateGaussianDist class
        if name not in mvg.names:
            raise ValueError("'{}' is not a parameter in the multivariate "
                             "Gaussian")
        self.mvg = mvg

        Prior.__init__(self, name=name, latex_label=latex_label, unit=unit,
                       minimum=mvg.bounds[name][0],
                       maximum=mvg.bounds[name][1])

    def rescale(self, val, mode=None):
        """
        Scale a unit hypercube sample to the prior.

        Parameters
        ----------
        mode: int
            Specify which mode to sample from. If not set then a mode is
            chosen randomly based on its weight.
        """

        Prior.test_valid_for_rescaling(val)

        # add parameter value to multivariate Gaussian
        self.mvg.rescale_parameters[self.name] = val

        if self.mvg.filled_rescale():
            values = np.array(list(self.mvg.rescale_parameters.values())).T
            samples = self.mvg.rescale(values, mode=mode)
            self.mvg.reset_rescale()
            return samples
        else:
            return []  # return empty list

    def sample(self, size=1, mode=None):
        """
        Draw a sample from the prior.

        Parameters
        ----------
        mode: int
            Specify which mode to sample from. If not set then a mode is
            chosen randomly based on its weight.

        Returns
        -------
        float:
            A sample from the prior paramter.
        """

        if self.name in self.mvg.sampled_parameters:
            logger.warning("You have already drawn a sample from parameter "
                           "'{}'. The same sample will be "
                           "returned".format(self.name))

        if len(self.mvg.current_sample) == 0:
            # generate a sample
            self.mvg.sample(size=size, mode=mode)

        sample = self.mvg.current_sample[self.name]

        if self.name not in self.mvg.sampled_parameters:
            self.mvg.sampled_parameters.append(self.name)

        if len(self.mvg.sampled_parameters) == len(self.mvg):
            # reset samples
            self.mvg.reset_sampled()
        self.least_recently_sampled = sample
        return sample

    def prob(self, val):
        """Return the prior probability of val

        Parameters
        ----------
        val: float

        Returns
        -------
        float:

        """

        return np.exp(self.ln_prob(val))

    def ln_prob(self, val):
        """
        Return the natural logarithm of the prior probability. Note that this
        will not be correctly normalised if there are bounds on the
        distribution.
        """

        # add parameter value to multivariate Gaussian
        self.mvg.requested_parameters[self.name] = val

        if self.mvg.filled_request():
            # all required parameters have been set
            values = list(self.mvg.requested_parameters.values())

            # check for the same number of values for each parameter
            for i in range(len(self.mvg) - 1):
                if (isinstance(values[i], (list, np.ndarray)) or
                        isinstance(values[i + 1], (list, np.ndarray))):
                    if (isinstance(values[i], (list, np.ndarray)) and
                            isinstance(values[i + 1], (list, np.ndarray))):
                        if len(values[i]) != len(values[i + 1]):
                            raise ValueError("Each parameter must have the same "
                                             "number of requested values.")
                    else:
                        raise ValueError("Each parameter must have the same "
                                         "number of requested values.")

            lnp = self.mvg.ln_prob(np.asarray(values).T)

            # reset the requested parameters
            self.mvg.reset_request()

            return lnp
        else:
            # if not all parameters have been requested yet, just return 0
            if isinstance(val, (float, int)):
                return 0.
            else:
                try:
                    # check value has a length
                    len(val)
                except Exception as e:
                    raise TypeError('Invalid type for ln_prob: {}'.format(e))

                if len(val) == 1:
                    return 0.
                else:
                    return np.zeros_like(val)

    @property
    def minimum(self):
        return self._minimum

    @minimum.setter
    def minimum(self, minimum):
        self._minimum = minimum

        # update the bounds in the MultivariateGaussianDist
        self.mvg.bounds[self.name] = (minimum, self.mvg.bounds[self.name][1])

    @property
    def maximum(self):
        return self._maximum

    @maximum.setter
    def maximum(self, maximum):
        self._maximum = maximum

        # update the bounds in the MultivariateGaussianDist
        self.mvg.bounds[self.name] = (self.mvg.bounds[self.name][0], maximum)


class MultivariateNormal(MultivariateGaussian):
<<<<<<< HEAD

    def __init__(self, mvg, name=None, latex_label=None, unit=None):
        """A synonym for the :class:`bilby.core.prior.MultivariateGaussian`
        prior distribution.

        Parameters
        ----------
        mvg: MultivariateGaussianDist
            A :class:`bilby.core.prior.MultivariateGaussianDist` object
            defining the multivariate Gaussian distribution. This object is not
            copied, as it needs to be shared across multiple priors, and as
            such its contents will be altered by the prior.
        name: str
            See superclass
        latex_label: str
            See superclass
        unit: str
            See superclass
        """
        MultivariateGaussian.__init__(self, mvg, name=name,
                                      latex_label=latex_label, unit=unit)
=======
    """ A synonym for the :class:`bilby.core.prior.MultivariateGaussian`
        prior distribution."""
>>>>>>> 03a8636b


def conditional_prior_factory(prior_class):
    class ConditionalPrior(prior_class):
        def __init__(self, condition_func, name=None, latex_label=None, unit=None,
                     boundary=None, **reference_params):
            """

            Parameters
            ----------
            condition_func: func
                Functional form of the condition for this prior. The first function argument
                has to be a dictionary for the `reference_params` (see below). The following
                arguments are the required variables that are required before we can draw this
                prior.
                It needs to return a dictionary with the modified values for the
                `reference_params` that are being used in the next draw.
                For example if we have a Uniform prior for `x` depending on a different variable `y`
                `p(x|y)` with the boundaries linearly depending on y, then this
                could have the following form:

                ```
                def condition_func(reference_params, y):
                    return dict(minimum=reference_params['minimum'] + y, maximum=reference_params['maximum'] + y)
                ```
            name: str, optional
               See superclass
            latex_label: str, optional
                See superclass
            unit: str, optional
                See superclass
            boundary: str, optional
                See superclass
            reference_params:
                Initial values for attributes such as `minimum`, `maximum`.
                This differs on the `prior_class`, for example for the Gaussian
                prior this is `mu` and `sigma`.
            """
            if 'boundary' in infer_args_from_method(super(ConditionalPrior, self).__init__):
                super(ConditionalPrior, self).__init__(name=name, latex_label=latex_label,
                                                       unit=unit, boundary=boundary, **reference_params)
            else:
                super(ConditionalPrior, self).__init__(name=name, latex_label=latex_label,
                                                       unit=unit, **reference_params)

            self._required_variables = None
            self.condition_func = condition_func
            self._reference_params = reference_params
            self.__class__.__name__ = 'Conditional{}'.format(prior_class.__name__)

        def sample(self, size=None, **required_variables):
            """Draw a sample from the prior

            Parameters
            ----------
            size: int or tuple of ints, optional
                See superclass
            required_variables:
                Any required variables that this prior depends on

            Returns
            -------
            float: See superclass

            """
            self.least_recently_sampled = self.rescale(np.random.uniform(0, 1, size), **required_variables)
            return self.least_recently_sampled

        def rescale(self, val, **required_variables):
            """
            'Rescale' a sample from the unit line element to the appropriate Gaussian prior.

            This maps to the inverse CDF. This has been analytically solved for this case.
            """
            self.update_conditions(**required_variables)
            return super(ConditionalPrior, self).rescale(val)

        def prob(self, val, **required_variables):
            """Return the prior probability of val.

            Parameters
            ----------
            val: Union[float, int, array_like]
                See superclass
            required_variables:
                Any required variables that this prior depends on


            Returns
            -------
            float: Prior probability of val
            """
            self.update_conditions(**required_variables)
            return super(ConditionalPrior, self).prob(val)

        def ln_prob(self, val, **required_variables):
            return np.log(self.prob(val, **required_variables))

        def update_conditions(self, **required_variables):
            """
            This method updates the conditional parameters (depending on the parent class
            this could be e.g. `minimum`, `maximum`, `mu`, `sigma`, etc.) of this prior
            class depending on the required variables it depends on.

            If no variables are given, the most recently used conditional parameters are kept

            Parameters
            ----------
            required_variables:
                Any required variables that this prior depends on. If none are given,
                self.reference_params will be used.

            """
            if sorted(list(required_variables)) == sorted(self.required_variables):
                parameters = self.condition_func(self.reference_params, **required_variables)
                for key, value in parameters.items():
                    setattr(self, key, value)
            elif len(required_variables) == 0:
                return
            else:
                raise IllegalRequiredVariablesException("Expected kwargs for {}. Got kwargs for {} instead."
                                                        .format(self.required_variables,
                                                                list(required_variables.keys())))

        @property
        def reference_params(self):
            """
            Initial values for attributes such as `minimum`, `maximum`.
            This depends on the `prior_class`, for example for the Gaussian
            prior this is `mu` and `sigma`. This is read-only.
            """
            return self._reference_params

        @property
        def condition_func(self):
            return self._condition_func

        @condition_func.setter
        def condition_func(self, condition_func):
            if condition_func is None:
                self._condition_func = lambda reference_params: reference_params
            else:
                self._condition_func = condition_func
            self._required_variables = infer_parameters_from_function(self.condition_func)

        @property
        def required_variables(self):
            """ The required variables to pass into the condition function. """
            return self._required_variables

        def get_instantiation_dict(self):
            instantiation_dict = super(ConditionalPrior, self).get_instantiation_dict()
            for key, value in self.reference_params.items():
                instantiation_dict[key] = value
            return instantiation_dict

        def reset_to_reference_parameters(self):
            """
            Reset the object attributes to match the original reference parameters
            """
            for key, value in self.reference_params.items():
                setattr(self, key, value)

    return ConditionalPrior


ConditionalBasePrior = conditional_prior_factory(Prior)  # Only for testing purposes
ConditionalUniform = conditional_prior_factory(Uniform)
ConditionalDeltaFunction = conditional_prior_factory(DeltaFunction)
ConditionalPowerLaw = conditional_prior_factory(PowerLaw)
ConditionalGaussian = conditional_prior_factory(Gaussian)
ConditionalLogUniform = conditional_prior_factory(LogUniform)
ConditionalSymmetricLogUniform = conditional_prior_factory(SymmetricLogUniform)
ConditionalCosine = conditional_prior_factory(Cosine)
ConditionalSine = conditional_prior_factory(Sine)
ConditionalTruncatedGaussian = conditional_prior_factory(TruncatedGaussian)
ConditionalHalfGaussian = conditional_prior_factory(HalfGaussian)
ConditionalLogNormal = conditional_prior_factory(LogNormal)
ConditionalExponential = conditional_prior_factory(Exponential)
ConditionalStudentT = conditional_prior_factory(StudentT)
ConditionalBeta = conditional_prior_factory(Beta)
ConditionalLogistic = conditional_prior_factory(Logistic)
ConditionalCauchy = conditional_prior_factory(Cauchy)
ConditionalGamma = conditional_prior_factory(Gamma)
ConditionalChiSquared = conditional_prior_factory(ChiSquared)
ConditionalFermiDirac = conditional_prior_factory(FermiDirac)
ConditionalInterped = conditional_prior_factory(Interped)


class PriorException(Exception):
    """ General base class for all prior exceptions """


class ConditionalPriorException(PriorException):
    """ General base class for all conditional prior exceptions """


class IllegalRequiredVariablesException(ConditionalPriorException):
    """ Exception class for exceptions relating to handling the required variables. """


class PriorDictException(Exception):
    """ General base class for all prior dict exceptions """


class ConditionalPriorDictException(PriorDictException):
    """ General base class for all conditional prior dict exceptions """


class IllegalConditionsException(ConditionalPriorDictException):
    """ Exception class to handle prior dicts that contain unresolvable conditions. """<|MERGE_RESOLUTION|>--- conflicted
+++ resolved
@@ -3471,7 +3471,6 @@
 
 
 class MultivariateNormal(MultivariateGaussian):
-<<<<<<< HEAD
 
     def __init__(self, mvg, name=None, latex_label=None, unit=None):
         """A synonym for the :class:`bilby.core.prior.MultivariateGaussian`
@@ -3493,10 +3492,6 @@
         """
         MultivariateGaussian.__init__(self, mvg, name=name,
                                       latex_label=latex_label, unit=unit)
-=======
-    """ A synonym for the :class:`bilby.core.prior.MultivariateGaussian`
-        prior distribution."""
->>>>>>> 03a8636b
 
 
 def conditional_prior_factory(prior_class):
@@ -3707,4 +3702,215 @@
 
 
 class IllegalConditionsException(ConditionalPriorDictException):
+    """ Exception class to handle prior dicts that contain unresolvable conditions. """
+
+
+def conditional_prior_factory(prior_class):
+    class ConditionalPrior(prior_class):
+        def __init__(self, condition_func, name=None, latex_label=None, unit=None,
+                     boundary=None, **reference_params):
+            """
+
+            Parameters
+            ----------
+            condition_func: func
+                Functional form of the condition for this prior. The first function argument
+                has to be a dictionary for the `reference_params` (see below). The following
+                arguments are the required variables that are required before we can draw this
+                prior.
+                It needs to return a dictionary with the modified values for the
+                `reference_params` that are being used in the next draw.
+                For example if we have a Uniform prior for `x` depending on a different variable `y`
+                `p(x|y)` with the boundaries linearly depending on y, then this
+                could have the following form:
+
+                ```
+                def condition_func(reference_params, y):
+                    return dict(minimum=reference_params['minimum'] + y, maximum=reference_params['maximum'] + y)
+                ```
+            name: str, optional
+               See superclass
+            latex_label: str, optional
+                See superclass
+            unit: str, optional
+                See superclass
+            boundary: str, optional
+                See superclass
+            reference_params:
+                Initial values for attributes such as `minimum`, `maximum`.
+                This differs on the `prior_class`, for example for the Gaussian
+                prior this is `mu` and `sigma`.
+            """
+            if 'boundary' in infer_args_from_method(super(ConditionalPrior, self).__init__):
+                super(ConditionalPrior, self).__init__(name=name, latex_label=latex_label,
+                                                       unit=unit, boundary=boundary, **reference_params)
+            else:
+                super(ConditionalPrior, self).__init__(name=name, latex_label=latex_label,
+                                                       unit=unit, **reference_params)
+
+            self._required_variables = None
+            self.condition_func = condition_func
+            self._reference_params = reference_params
+            self.__class__.__name__ = 'Conditional{}'.format(prior_class.__name__)
+
+        def sample(self, size=None, **required_variables):
+            """Draw a sample from the prior
+
+            Parameters
+            ----------
+            size: int or tuple of ints, optional
+                See superclass
+            required_variables:
+                Any required variables that this prior depends on
+
+            Returns
+            -------
+            float: See superclass
+
+            """
+            self.least_recently_sampled = self.rescale(np.random.uniform(0, 1, size), **required_variables)
+            return self.least_recently_sampled
+
+        def rescale(self, val, **required_variables):
+            """
+            'Rescale' a sample from the unit line element to the appropriate Gaussian prior.
+
+            This maps to the inverse CDF. This has been analytically solved for this case.
+            """
+            self.update_conditions(**required_variables)
+            return super(ConditionalPrior, self).rescale(val)
+
+        def prob(self, val, **required_variables):
+            """Return the prior probability of val.
+
+            Parameters
+            ----------
+            val: Union[float, int, array_like]
+                See superclass
+            required_variables:
+                Any required variables that this prior depends on
+
+
+            Returns
+            -------
+            float: Prior probability of val
+            """
+            self.update_conditions(**required_variables)
+            return super(ConditionalPrior, self).prob(val)
+
+        def ln_prob(self, val, **required_variables):
+            return np.log(self.prob(val, **required_variables))
+
+        def update_conditions(self, **required_variables):
+            """
+            This method updates the conditional parameters (depending on the parent class
+            this could be e.g. `minimum`, `maximum`, `mu`, `sigma`, etc.) of this prior
+            class depending on the required variables it depends on.
+
+            If no variables are given, the most recently used conditional parameters are kept
+
+            Parameters
+            ----------
+            required_variables:
+                Any required variables that this prior depends on. If none are given,
+                self.reference_params will be used.
+
+            """
+            if sorted(list(required_variables)) == sorted(self.required_variables):
+                parameters = self.condition_func(self.reference_params, **required_variables)
+                for key, value in parameters.items():
+                    setattr(self, key, value)
+            elif len(required_variables) == 0:
+                return
+            else:
+                raise IllegalRequiredVariablesException("Expected kwargs for {}. Got kwargs for {} instead."
+                                                        .format(self.required_variables,
+                                                                list(required_variables.keys())))
+
+        @property
+        def reference_params(self):
+            """
+            Initial values for attributes such as `minimum`, `maximum`.
+            This depends on the `prior_class`, for example for the Gaussian
+            prior this is `mu` and `sigma`. This is read-only.
+            """
+            return self._reference_params
+
+        @property
+        def condition_func(self):
+            return self._condition_func
+
+        @condition_func.setter
+        def condition_func(self, condition_func):
+            if condition_func is None:
+                self._condition_func = lambda reference_params: reference_params
+            else:
+                self._condition_func = condition_func
+            self._required_variables = infer_parameters_from_function(self.condition_func)
+
+        @property
+        def required_variables(self):
+            """ The required variables to pass into the condition function. """
+            return self._required_variables
+
+        def get_instantiation_dict(self):
+            instantiation_dict = super(ConditionalPrior, self).get_instantiation_dict()
+            for key, value in self.reference_params.items():
+                instantiation_dict[key] = value
+            return instantiation_dict
+
+        def reset_to_reference_parameters(self):
+            """
+            Reset the object attributes to match the original reference parameters
+            """
+            for key, value in self.reference_params.items():
+                setattr(self, key, value)
+
+    return ConditionalPrior
+
+
+ConditionalBasePrior = conditional_prior_factory(Prior)  # Only for testing purposes
+ConditionalUniform = conditional_prior_factory(Uniform)
+ConditionalDeltaFunction = conditional_prior_factory(DeltaFunction)
+ConditionalPowerLaw = conditional_prior_factory(PowerLaw)
+ConditionalGaussian = conditional_prior_factory(Gaussian)
+ConditionalLogUniform = conditional_prior_factory(LogUniform)
+ConditionalSymmetricLogUniform = conditional_prior_factory(SymmetricLogUniform)
+ConditionalCosine = conditional_prior_factory(Cosine)
+ConditionalSine = conditional_prior_factory(Sine)
+ConditionalTruncatedGaussian = conditional_prior_factory(TruncatedGaussian)
+ConditionalHalfGaussian = conditional_prior_factory(HalfGaussian)
+ConditionalLogNormal = conditional_prior_factory(LogNormal)
+ConditionalExponential = conditional_prior_factory(Exponential)
+ConditionalStudentT = conditional_prior_factory(StudentT)
+ConditionalBeta = conditional_prior_factory(Beta)
+ConditionalLogistic = conditional_prior_factory(Logistic)
+ConditionalCauchy = conditional_prior_factory(Cauchy)
+ConditionalGamma = conditional_prior_factory(Gamma)
+ConditionalChiSquared = conditional_prior_factory(ChiSquared)
+ConditionalFermiDirac = conditional_prior_factory(FermiDirac)
+ConditionalInterped = conditional_prior_factory(Interped)
+
+
+class PriorException(Exception):
+    """ General base class for all prior exceptions """
+
+
+class ConditionalPriorException(PriorException):
+    """ General base class for all conditional prior exceptions """
+
+
+class IllegalRequiredVariablesException(ConditionalPriorException):
+    """ Exception class for exceptions relating to handling the required variables. """
+
+
+class PriorDictException(Exception):
+    """ General base class for all prior dict exceptions """
+
+
+class ConditionalPriorDictException(PriorDictException):
+    """ General base class for all conditional prior dict exceptions """
+
+
+class IllegalConditionsException(ConditionalPriorDictException):
     """ Exception class to handle prior dicts that contain unresolvable conditions. """