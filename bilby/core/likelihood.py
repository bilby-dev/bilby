--- conflicted
+++ resolved
@@ -647,15 +647,9 @@
         """This is just the sum of the log likelihoods of all parts of the joint likelihood"""
         return sum([likelihood.log_likelihood(parameters=parameters) for likelihood in self.likelihoods])
 
-<<<<<<< HEAD
-    def noise_log_likelihood(self, parameters=None):
-        """This is just the sum of the noise likelihoods of all parts of the joint likelihood"""
-        return sum([likelihood.noise_log_likelihood(parameters=parameters) for likelihood in self.likelihoods])
-=======
     def noise_log_likelihood(self):
         """ This is just the sum of the noise likelihoods of all parts of the joint likelihood"""
         return sum([likelihood.noise_log_likelihood() for likelihood in self.likelihoods])
->>>>>>> 03b8dc0d
 
 
 def function_to_celerite_mean_model(func):
