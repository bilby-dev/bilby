--- conflicted
+++ resolved
@@ -613,18 +613,12 @@
         =======
         list: List of floats containing the rescaled sample
         """
-<<<<<<< HEAD
-        return list(
-            [self[key].rescale(sample) for key, sample in zip(keys, theta)]
-        )
-=======
         theta = list(theta)
         samples = []
         for key, units in zip(keys, theta):
             samps = self[key].rescale(units)
             samples += list(np.asarray(samps).flatten())
         return samples
->>>>>>> 36470d5b
 
     def test_redundancy(self, key, disable_logging=False):
         """Empty redundancy test, should be overwritten in subclasses"""
@@ -862,7 +856,6 @@
                 theta[index], **self.get_required_variables(key)
             )
             self[key].least_recently_sampled = result[key]
-<<<<<<< HEAD
             if isinstance(self[key], JointPrior) and self[key].dist.distname not in joint:
                 joint[self[key].dist.distname] = [key]
             elif isinstance(self[key], JointPrior):
@@ -873,13 +866,7 @@
                 values = np.concatenate([values, result[key]])
             for key, value in zip(names, values):
                 result[key] = value
-        return list([result[key] for key in keys])
-=======
-        samples = []
-        for key in keys:
-            samples += list(np.asarray(result[key]).flatten())
-        return samples
->>>>>>> 36470d5b
+        return [list(np.asarray(result[key]).flatten()) for key in keys])
 
     def _update_rescale_keys(self, keys):
         if not keys == self._least_recently_rescaled_keys:
