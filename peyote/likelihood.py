--- conflicted
+++ resolved
@@ -5,22 +5,8 @@
     def __init__(self, interferometers, source):
         self.interferometers = interferometers
         self.source = source
-<<<<<<< HEAD
-        self.parameter_keys = set(self.source.parameter_keys +
-                                  ['ra', 'dec', 'geocent_time', 'psi'])
         self.noise_log_likelihood = 0
         self.set_noise_log_likelihood()
-
-    def loglikelihood(self, parameters):
-        log_l = -self.noise_log_likelihood
-        waveform_polarizations = self.source.frequency_domain_strain(parameters)
-        for interferometer in self.interferometers:
-            h = []
-            for mode in waveform_polarizations:
-                det_response = interferometer.antenna_response(
-                    parameters['ra'], parameters['dec'],
-                    parameters['geocent_time'], parameters['psi'], mode)
-=======
 
     def get_interferometer_signal(self, waveform_polarizations, interferometer):
         h = []
@@ -28,8 +14,6 @@
             det_response = interferometer.antenna_response(
                 self.source.ra, self.source.dec,
                 self.source.geocent_time, self.source.psi, mode)
->>>>>>> edf9b93c
-
             h.append(waveform_polarizations[mode] * det_response)
         signal = np.sum(h, axis=0)
 
@@ -55,13 +39,15 @@
                                                            / interferometer.power_spectral_density_array)
         return log_l.real
 
+    def log_likelihood_ratio(self):
+        return self.log_likelihood() - self.noise_log_likelihood
+
     def set_noise_log_likelihood(self):
         log_l = 0
         for interferometer in self.interferometers:
             log_l -= 4. / self.source.time_duration * np.sum(abs(interferometer.data)**2
                                                              / interferometer.power_spectral_density_array)
         self.noise_log_likelihood = log_l.real
-
 
 
 class LikelihoodB(Likelihood):
