--- conflicted
+++ resolved
@@ -273,7 +273,7 @@
     stream_handler.setLevel(LEVEL)
     logger.addHandler(stream_handler)
 
-<<<<<<< HEAD
+
 def get_progress_bar(module='tqdm'):
     if module in ['tqdm']:
         try:
@@ -282,7 +282,7 @@
             def tqdm(x, *args, **kwargs):
                 return x
         return tqdm
-=======
+
 
 def check_directory_exists_and_if_not_mkdir(directory):
     if not os.path.exists(directory):
@@ -290,4 +290,3 @@
         logging.debug('Making directory {}'.format(directory))
     else:
         logging.debug('Directory {} exists'.format(directory))
->>>>>>> 72dc957c
