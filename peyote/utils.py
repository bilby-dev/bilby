--- conflicted
+++ resolved
@@ -284,7 +284,6 @@
     logger.addHandler(stream_handler)
 
 
-<<<<<<< HEAD
 def get_progress_bar(module='tqdm'):
     if module in ['tqdm']:
         try:
@@ -300,7 +299,8 @@
             def tqdm(x, *args, **kwargs):
                 return x
         return tqdm
-=======
+
+
 def spherical_to_cartesian(radius, theta, phi):
     """
     Convert from spherical coordinates to cartesian.
@@ -312,7 +312,6 @@
     """
     cartesian = [radius * np.sin(theta) * np.cos(phi), radius * np.sin(theta) * np.sin(phi), radius * np.cos(theta)]
     return cartesian
->>>>>>> 9f7b92d1
 
 
 def check_directory_exists_and_if_not_mkdir(directory):
